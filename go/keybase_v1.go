--- conflicted
+++ resolved
@@ -522,6 +522,10 @@
 	Pregen       string        `codec:"pregen"`
 }
 
+type KeyGenSimpleArg struct {
+	Ids []PgpIdentity `codec:"ids"`
+}
+
 type KeyGenDefaultArg struct {
 	Ids        []PgpIdentity `codec:"ids"`
 	PushPublic bool          `codec:"pushPublic"`
@@ -534,12 +538,9 @@
 
 type MykeyInterface interface {
 	KeyGen(KeyGenArg) error
-<<<<<<< HEAD
 	KeyGenSimple([]PgpIdentity) error
+	KeyGenDefault(KeyGenDefaultArg) error
 	RevokePrimary() error
-=======
-	KeyGenDefault(KeyGenDefaultArg) error
->>>>>>> 3037feed
 }
 
 func MykeyProtocol(i MykeyInterface) rpc2.Protocol {
@@ -553,6 +554,13 @@
 				}
 				return
 			},
+			"keyGenSimple": func(nxt rpc2.DecodeNext) (ret interface{}, err error) {
+				args := make([]KeyGenSimpleArg, 1)
+				if err = nxt(&args); err == nil {
+					err = i.KeyGenSimple(args[0].Ids)
+				}
+				return
+			},
 			"keyGenDefault": func(nxt rpc2.DecodeNext) (ret interface{}, err error) {
 				args := make([]KeyGenDefaultArg, 1)
 				if err = nxt(&args); err == nil {
@@ -578,6 +586,12 @@
 
 func (c MykeyClient) KeyGen(__arg KeyGenArg) (err error) {
 	err = c.Cli.Call("keybase.1.mykey.keyGen", []interface{}{__arg}, nil)
+	return
+}
+
+func (c MykeyClient) KeyGenSimple(ids []PgpIdentity) (err error) {
+	__arg := KeyGenSimpleArg{Ids: ids}
+	err = c.Cli.Call("keybase.1.mykey.keyGenSimple", []interface{}{__arg}, nil)
 	return
 }
 
