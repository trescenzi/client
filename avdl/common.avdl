
@namespace("keybase.1")
protocol Common {

	record Status {
		int code;
		string name;
		string desc;
		array<string> fields;
	}

	fixed UID(16);
<<<<<<< HEAD

	enum TrackDiffType {
		NONE,
		ERROR,
		CLASH,
		DELETED,
		UPGRADED,
		NEW,
		REMOTE_FAIL,
		REMOTE_WORKING,
		REMOTE_CHANGED
	}

	record TrackDiff {
		TrackDiffType type;
		string displayMarkup;
	}

	record RemoteProof {
		int proofType;
		string key;
		string value;
		string displayMarkup;
	}

	record IdentifyRow {
		int rowId;
		RemoteProof proof;
		union { null, TrackDiff } trackDiff;
	}

	record IdentifyKey {
		bytes pgpFingerprint;
		bytes KID;
		union { null, TrackDiff } trackDiff;
	}
	
=======
	
	record LoadUserArg {
		union { null, UID } uid;	
		union { null, string} username;
		boolean self;
	}
>>>>>>> 30dc40dd
}<|MERGE_RESOLUTION|>--- conflicted
+++ resolved
@@ -10,7 +10,6 @@
 	}
 
 	fixed UID(16);
-<<<<<<< HEAD
 
 	enum TrackDiffType {
 		NONE,
@@ -48,12 +47,9 @@
 		union { null, TrackDiff } trackDiff;
 	}
 	
-=======
-	
 	record LoadUserArg {
 		union { null, UID } uid;	
 		union { null, string} username;
 		boolean self;
 	}
->>>>>>> 30dc40dd
 }