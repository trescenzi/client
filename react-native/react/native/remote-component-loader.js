--- conflicted
+++ resolved
@@ -13,48 +13,6 @@
 window.console.warn = (...args) => ipcRenderer.send('console.warn', args)
 window.console.error = (...args) => ipcRenderer.send('console.error', args)
 
-<<<<<<< HEAD
-=======
-class RemoteStore {
-  constructor (props) {
-    ipcRenderer.on('stateChange', (event, arg) => {
-      this.internalState = props.substore ? {[props.substore]: arg} : arg
-      this._publishChange()
-    })
-
-    ipcRenderer.send('subscribeStore', props.substore)
-
-    this.listeners = []
-    this.internalState = {}
-  }
-
-  getState () {
-    return this.internalState
-  }
-
-  dispatch (action) {
-    // TODO use our middlewares
-    if (action.constructor === Function) {
-      action(a => this.dispatch(a), () => this.getState())
-    } else {
-      ipcRenderer.send('dispatchAction', action)
-    }
-  }
-
-  subscribe (listener) {
-    this.listeners.push(listener)
-    return listener => {
-      this.listeners = this.listeners.filter(l => l !== listener)
-    }
-  }
-
-  _publishChange () {
-    this.listeners.forEach(l => {
-      setImmediate(l)
-    })
-  }
-}
-
 function getQueryVariable (variable) {
   var query = window.location.search.substring(1)
   var vars = query.split('&')
@@ -67,7 +25,6 @@
   return false
 }
 
->>>>>>> 038943f8
 class RemoteComponentLoader extends Component {
   constructor (props) {
     super(props)
