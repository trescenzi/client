--- conflicted
+++ resolved
@@ -1,8 +1,5 @@
-<<<<<<< HEAD
 /* @flow */
 
-=======
->>>>>>> 0b28333e
 import React, {Component} from '../base-react'
 import path from 'path'
 import type {Styled} from '../styles/common'
