--- conflicted
+++ resolved
@@ -1,16 +1,12 @@
 // @flow
 import * as Constants from '../constants/favorite'
-<<<<<<< HEAD
 import {folderTab} from '../constants/tabs'
 import {defaultKBFSPath, defaultPublicPrefix} from '../constants/config'
-import _ from 'lodash'
-=======
 import flatten from 'lodash/flatten'
 import partition from 'lodash/partition'
 import difference from 'lodash/difference'
 import debounce from 'lodash/debounce'
 import findKey from 'lodash/findKey'
->>>>>>> dc530133
 import engine from '../engine'
 import {NotifyPopup} from '../native/notifications'
 import {
