// @flow
import * as Constants from '../constants/chat'
import HiddenString from '../util/hidden-string'
import engine from '../engine'
import _ from 'lodash'
import {List, Map} from 'immutable'
import {NotifyPopup} from '../native/notifications'
import {apiserverGetRpcPromise, TlfKeysTLFIdentifyBehavior} from '../constants/types/flow-types'
import {badgeApp} from './notifications'
import {call, put, select, race, cancel, fork, join} from 'redux-saga/effects'
import {changedFocus} from '../constants/window'
import {delay} from 'redux-saga'
import {getPath} from '../route-tree'
import {navigateAppend, navigateTo, switchTo} from './route-tree'
import {openInKBFS} from './kbfs'
import {parseFolderNameToUsers} from '../util/kbfs'
import {publicFolderWithUsers, privateFolderWithUsers} from '../constants/config'
import {reset as searchReset, addUsersToGroup as searchAddUsersToGroup} from './search'
import {safeTakeEvery, safeTakeLatest, safeTakeSerially, singleFixedChannelConfig, cancelWhen, closeChannelMap, takeFromChannelMap, effectOnChannelMap} from '../util/saga'
import {searchTab, chatTab} from '../constants/tabs'
import {tmpFile, copy, exists} from '../util/file'
import {usernameSelector} from '../constants/selectors'
import {isMobile} from '../constants/platform'
import {toDeviceType} from '../constants/types/more'
import {showMainWindow} from './platform.specific'

import * as ChatTypes from '../constants/types/flow-types-chat'

import type {Action} from '../constants/types/flux'
import type {ChangedFocus} from '../constants/window'
import type {TLFIdentifyBehavior} from '../constants/types/flow-types'
import type {FailedMessageInfo, IncomingMessage as IncomingMessageRPCType, MessageBody, MessageText, MessageUnboxed, OutboxRecord, SetStatusInfo, ConversationLocal, GetInboxLocalRes} from '../constants/types/flow-types-chat'
import type {SagaGenerator, ChannelMap} from '../constants/types/saga'
import type {TypedState} from '../constants/reducer'
import type {
  AppendMessages,
  BadgeAppForChat,
  ConversationBadgeState,
  ConversationIDKey,
  ConversationSetStatus,
  CreatePendingFailure,
  DeleteMessage,
  EditMessage,
  InboxState,
  IncomingMessage,
  LoadInbox,
  LoadMoreMessages,
  LoadedInbox,
  MarkThreadsStale,
  MaybeTimestamp,
  MetaData,
  Message,
  MessageID,
  MessageState,
  MuteConversation,
  NewChat,
  OpenAttachmentPopup,
  OpenFolder,
  OpenTlfInChat,
  OutboxIDKey,
  PostMessage,
  RemoveOutboxMessage,
  RemovePendingFailure,
  RetryMessage,
  SelectConversation,
  SetupChatHandlers,
  StartConversation,
  UnhandledMessage,
  UpdateBadging,
  UpdateLatestMessage,
  UpdateMetadata,
} from '../constants/chat'

const {
  CommonConversationStatus,
  CommonMessageType,
  CommonTLFVisibility,
  CommonTopicType,
<<<<<<< HEAD
  LocalMessageUnboxedErrorType,
=======
  LocalConversationErrorType,
>>>>>>> be8c78a1
  LocalMessageUnboxedState,
  NotifyChatChatActivityType,
  localCancelPostRpcPromise,
  localDownloadFileAttachmentLocalRpcChannelMap,
  localGetInboxNonblockLocalRpcChannelMap,
  localGetThreadLocalRpcPromise,
  localMarkAsReadLocalRpcPromise,
  localNewConversationLocalRpcPromise,
  localPostDeleteNonblockRpcPromise,
  localPostEditNonblockRpcPromise,
  localPostFileAttachmentLocalRpcChannelMap,
  localPostLocalNonblockRpcPromise,
  localRetryPostRpcPromise,
  localSetConversationStatusLocalRpcPromise,
} = ChatTypes

const {conversationIDToKey, keyToConversationID, keyToOutboxID, InboxStateRecord, MetaDataRecord, makeSnippet, outboxIDToKey, serverMessageToMessageBody, getBrokenUsers} = Constants

// Whitelisted action loggers
const loadedInboxActionTransformer = action => ({
  payload: {
    inbox: action.payload.inbox.map(i => {
      const {
        conversationIDKey,
        muted,
        time,
        validated,
        participants,
        info,
      } = i

      return {
        conversationIDKey,
        info: {
          status: info && info.status,
        },
        muted,
        participantsCount: participants.count(),
        time,
        validated,
      }
    }),
  },
  type: action.type,
})

const postMessageActionTransformer = action => ({
  payload: {
    conversationIDKey: action.payload.conversationIDKey,
  },
  type: action.type,
})

const retryMessageActionTransformer = action => ({
  payload: {
    conversationIDKey: action.payload.conversationIDKey,
    outboxIDKey: action.payload.outboxIDKey,
  },
  type: action.type,
})

const safeServerMessageMap = m => ({
  key: m.key,
  messageID: m.messageID,
  messageState: m.messageState,
  outboxID: m.outboxID,
  type: m.type,
})

const prependMessagesActionTransformer = action => ({
  payload: {
    conversationIDKey: action.payload.conversationIDKey,
    hasPaginationNext: !!action.payload.paginationNext,
    messages: action.payload.messages.map(safeServerMessageMap),
    moreToLoad: action.payload.moreToLoad,
  },
  type: action.type,
})

const appendMessageActionTransformer = action => ({
  payload: {
    conversationIDKey: action.payload.conversationIDKey,
    messages: action.payload.messages.map(safeServerMessageMap),
  },
  type: action.type,
})

const _selectedSelector = (state: TypedState) => {
  const chatPath = getPath(state.routeTree.routeState, [chatTab])
  if (chatPath.get(0) !== chatTab) {
    return null
  }
  const selected = chatPath.get(1)
  if (selected === Constants.nothingSelected) {
    return null
  }
  return selected
}

const _selectedInboxSelector = (state: TypedState, conversationIDKey) => {
  return state.chat.get('inbox').find(convo => convo.get('conversationIDKey') === conversationIDKey)
}

const _metaDataSelector = (state: TypedState) => state.chat.get('metaData')
const _routeSelector = (state: TypedState) => state.routeTree.get('routeState').get('selected')
const _focusedSelector = (state: TypedState) => state.chat.get('focused')
const _conversationStateSelector = (state: TypedState, conversationIDKey: ConversationIDKey) => state.chat.get('conversationStates', Map()).get(conversationIDKey)
const _messageSelector = (state: TypedState, conversationIDKey: ConversationIDKey, messageID: MessageID) => _conversationStateSelector(state, conversationIDKey).get('messages').find(m => m.messageID === messageID)
const _messageOutboxIDSelector = (state: TypedState, conversationIDKey: ConversationIDKey, outboxID: OutboxIDKey) => _conversationStateSelector(state, conversationIDKey).get('messages').find(m => m.outboxID === outboxID)
const _pendingFailureSelector = (state: TypedState, outboxID: OutboxIDKey) => state.chat.get('pendingFailures').get(outboxID)
const _devicenameSelector = (state: TypedState) => state.config && state.config.extendedConfig && state.config.extendedConfig.device && state.config.extendedConfig.device.name

function _tmpFileName (isHdPreview: boolean, conversationID: ConversationIDKey, messageID: ?MessageID, filename: string) {
  return `kbchat-${isHdPreview ? 'hdPreview' : 'preview'}-${messageID || ''}-${filename}`
}

function updateBadging (conversationIDKey: ConversationIDKey): UpdateBadging {
  return {type: 'chat:updateBadging', payload: {conversationIDKey}}
}

function updateLatestMessage (conversationIDKey: ConversationIDKey): UpdateLatestMessage {
  return {type: 'chat:updateLatestMessage', payload: {conversationIDKey}}
}

function badgeAppForChat (conversations: List<ConversationBadgeState>): BadgeAppForChat {
  return {type: 'chat:badgeAppForChat', payload: conversations}
}

function openFolder (): OpenFolder {
  return {type: 'chat:openFolder', payload: undefined}
}

function openTlfInChat (tlf: string): OpenTlfInChat {
  return {type: 'chat:openTlfInChat', payload: tlf}
}

function startConversation (users: Array<string>): StartConversation {
  return {type: 'chat:startConversation', payload: {users}}
}

function newChat (existingParticipants: Array<string>): NewChat {
  return {type: 'chat:newChat', payload: {existingParticipants}}
}

function postMessage (conversationIDKey: ConversationIDKey, text: HiddenString): PostMessage {
  return {type: 'chat:postMessage', payload: {conversationIDKey, text}, logTransformer: postMessageActionTransformer}
}

function setupChatHandlers (): SetupChatHandlers {
  return {type: 'chat:setupChatHandlers', payload: undefined}
}

function retryMessage (conversationIDKey: ConversationIDKey, outboxIDKey: string): RetryMessage {
  return {type: 'chat:retryMessage', payload: {conversationIDKey, outboxIDKey}, logTransformer: retryMessageActionTransformer}
}

function loadInbox (newConversationIDKey: ?ConversationIDKey): LoadInbox {
  return {payload: {newConversationIDKey}, type: 'chat:loadInbox'}
}

function loadMoreMessages (conversationIDKey: ConversationIDKey, onlyIfUnloaded: boolean): LoadMoreMessages {
  return {type: 'chat:loadMoreMessages', payload: {conversationIDKey, onlyIfUnloaded}}
}

function editMessage (message: Message, text: HiddenString): EditMessage {
  return {type: 'chat:editMessage', payload: {message, text}}
}

function muteConversation (conversationIDKey: ConversationIDKey, muted: boolean): MuteConversation {
  return {payload: {conversationIDKey, muted}, type: 'chat:muteConversation'}
}

function deleteMessage (message: Message): DeleteMessage {
  return {type: 'chat:deleteMessage', payload: {message}}
}

function retryAttachment (message: Constants.AttachmentMessage): Constants.SelectAttachment {
  const {conversationIDKey, filename, title, previewType, outboxID} = message
  if (!filename || !title || !previewType) {
    throw new Error('attempted to retry attachment without filename')
  }
  return {type: 'chat:selectAttachment', payload: {conversationIDKey, filename, title, type: previewType || 'Other', outboxID}}
}

function selectAttachment (conversationIDKey: ConversationIDKey, filename: string, title: string, type: Constants.AttachmentType): Constants.SelectAttachment {
  return {type: 'chat:selectAttachment', payload: {conversationIDKey, filename, title, type}}
}

function loadAttachment (conversationIDKey: ConversationIDKey, messageID: Constants.MessageID, loadPreview: boolean, isHdPreview: boolean, filename: string): Constants.LoadAttachment {
  return {type: 'chat:loadAttachment', payload: {conversationIDKey, messageID, loadPreview, isHdPreview, filename}}
}

// Select conversation, fromUser indicates it was triggered by a user and not programatically
function selectConversation (conversationIDKey: ConversationIDKey, fromUser: boolean): SelectConversation {
  return {type: 'chat:selectConversation', payload: {conversationIDKey, fromUser}}
}

function _inboxConversationToInboxState (convo: ?ConversationLocal): ?InboxState {
  if (!convo || !convo.info || !convo.info.id) {
    return null
  }

  // We don't support mixed reader/writers
  if (convo.info.tlfName.includes('#')) {
    return null
  }

  const conversationIDKey = conversationIDToKey(convo.info.id)
  let snippet

  (convo.maxMessages || []).some(message => {
    if (message.state === LocalMessageUnboxedState.valid && message.valid) {
      snippet = makeSnippet(message.valid.messageBody)
      return !!snippet
    }
    return false
  })

  const participants = List(convo.info.writerNames || [])
  const muted = convo.info.status === CommonConversationStatus.muted

  return new InboxStateRecord({
    info: convo.info,
    isEmpty: convo.isEmpty,
    conversationIDKey,
    participants,
    muted,
    time: convo.readerInfo.mtime,
    snippet,
    validated: true,
  })
}

function _inboxToConversations (inbox: GetInboxLocalRes, author: ?string, following: {[key: string]: boolean}, metaData: MetaData): List<InboxState> {
  return List((inbox.conversationsUnverified || []).map(convoUnverified => {
    const msgBoxed = convoUnverified.maxMsgs && convoUnverified.maxMsgs.length && convoUnverified.maxMsgs[0]

    if (!msgBoxed) {
      return null
    }

    const participants = List(parseFolderNameToUsers(author, msgBoxed.clientHeader.tlfName).map(ul => ul.username))
    const muted = convoUnverified.metadata.status === CommonConversationStatus.muted

    return new InboxStateRecord({
      info: null,
      conversationIDKey: conversationIDToKey(convoUnverified.metadata.conversationID),
      participants,
      muted,
      time: convoUnverified.readerInfo && convoUnverified.readerInfo.mtime,
      snippet: ' ',
      validated: false,
    })
  }).filter(Boolean))
}

function * _clientHeader (messageType: ChatTypes.MessageType, conversationIDKey): Generator<any, ?ChatTypes.MessageClientHeader, any> {
  const infoSelector = (state: TypedState) => {
    const convo = state.chat.get('inbox').find(convo => convo.get('conversationIDKey') === conversationIDKey)
    if (convo) {
      return convo.get('info')
    }
    return null
  }

  const info = yield select(infoSelector)

  if (!info) {
    console.warn('No info to postmessage!')
    return
  }

  const configSelector = (state: TypedState) => {
    try {
      return {
        // $FlowIssue doesn't understand try
        deviceID: state.config.extendedConfig.device.deviceID,
        uid: state.config.uid,
      }
    } catch (_) {
      return {
        deviceID: '',
        uid: '',
      }
    }
  }

  const {deviceID, uid}: {deviceID: string, uid: string} = ((yield select(configSelector)): any)

  if (!deviceID || !uid) {
    console.warn('No deviceid/uid to postmessage!')
    return
  }

  return {
    conv: info.triple,
    tlfName: info.tlfName,
    tlfPublic: info.visibility === CommonTLFVisibility.public,
    messageType,
    supersedes: 0,
    sender: Buffer.from(uid, 'hex'),
    senderDevice: Buffer.from(deviceID, 'hex'),
  }
}

function * _retryMessage (action: RetryMessage): SagaGenerator<any, any> {
  const {conversationIDKey, outboxIDKey} = action.payload

  yield put(({
    payload: {
      conversationIDKey,
      message: {
        messageState: 'pending',
      },
      outboxID: outboxIDKey,
    },
    type: 'chat:updateTempMessage',
  }: Constants.UpdateTempMessage))

  yield call(localRetryPostRpcPromise, {
    param: {
      outboxID: keyToOutboxID(outboxIDKey),
    },
  })
}

// If we're showing a banner we send chatGui, if we're not we send chatGuiStrict
function * _getPostingIdentifyBehavior (conversationIDKey: ConversationIDKey) {
  const metaData = ((yield select(_metaDataSelector)): any)
  const inbox = yield select(_selectedInboxSelector, conversationIDKey)
  const you = yield select(usernameSelector)

  if (inbox && you) {
    const brokenUsers = getBrokenUsers(inbox.get('participants').toArray(), you, metaData)
    return brokenUsers.length ? TlfKeysTLFIdentifyBehavior.chatGui : TlfKeysTLFIdentifyBehavior.chatGuiStrict
  }

  // Shouldn't happen but fallback to strict mode
  if (__DEV__) {
    console.warn('Missing inbox or you when posting')
  }
  return TlfKeysTLFIdentifyBehavior.chatGuiStrict
}

function * _editMessage (action: EditMessage): SagaGenerator<any, any> {
  const {message} = action.payload
  let messageID: ?MessageID
  let conversationIDKey: ConversationIDKey = ''
  switch (message.type) {
    case 'Text':
    case 'Attachment': // fallthrough
      conversationIDKey = message.conversationIDKey
      messageID = message.messageID
      break
  }

  if (!messageID) {
    console.warn('Editing unknown message type', message)
    return
  }

  const clientHeader = yield call(_clientHeader, CommonMessageType.edit, conversationIDKey)
  const conversationState = yield select(_conversationStateSelector, conversationIDKey)
  let lastMessageID
  if (conversationState) {
    const message = conversationState.messages.findLast(m => !!m.messageID)
    if (message) {
      lastMessageID = message.messageID
    }
  }

  yield call(localPostEditNonblockRpcPromise, {
    param: {
      body: action.payload.text.stringValue(),
      clientPrev: lastMessageID,
      conv: clientHeader.conv,
      conversationID: keyToConversationID(conversationIDKey),
      identifyBehavior: TlfKeysTLFIdentifyBehavior.chatGui,
      supersedes: messageID,
      tlfName: clientHeader.tlfName,
      tlfPublic: clientHeader.tlfPublic,
    },
  })
}

function * _postMessage (action: PostMessage): SagaGenerator<any, any> {
  const {conversationIDKey} = action.payload
  const clientHeader = yield call(_clientHeader, CommonMessageType.text, conversationIDKey)
  const conversationState = yield select(_conversationStateSelector, conversationIDKey)
  let lastMessageID
  if (conversationState) {
    const message = conversationState.messages.findLast(m => !!m.messageID)
    if (message) {
      lastMessageID = message.messageID
    }
  }

  const sent = yield call(localPostLocalNonblockRpcPromise, {
    param: {
      conversationID: keyToConversationID(conversationIDKey),
      identifyBehavior: yield call(_getPostingIdentifyBehavior, conversationIDKey),
      clientPrev: lastMessageID,
      msg: {
        clientHeader,
        messageBody: {
          messageType: CommonMessageType.text,
          text: {
            body: action.payload.text.stringValue(),
          },
        },
      },
    },
  })

  const author = yield select(usernameSelector)
  if (sent && author) {
    const outboxID = outboxIDToKey(sent.outboxID)
    const hasPendingFailure = yield select(_pendingFailureSelector, outboxID)
    const message: Message = {
      type: 'Text',
      author,
      editedCount: 0,
      outboxID,
      key: outboxID,
      timestamp: Date.now(),
      messageState: hasPendingFailure ? 'failed' : 'pending',
      message: new HiddenString(action.payload.text.stringValue()),
      you: author,
      deviceType: isMobile ? 'mobile' : 'desktop',
      deviceName: '',
      conversationIDKey: action.payload.conversationIDKey,
      senderDeviceRevokedAt: null,
    }

    // Time to decide: should we add a timestamp before our new message?
    const conversationState = yield select(_conversationStateSelector, conversationIDKey)
    let messages = []
    if (conversationState && conversationState.messages !== null && conversationState.messages.size > 0) {
      const prevMessage = conversationState.messages.get(conversationState.messages.size - 1)
      const timestamp = _maybeAddTimestamp(message, prevMessage)
      if (timestamp !== null) {
        messages.push(timestamp)
      }
    }

    messages.push(message)
    const selectedConversation = yield select(_selectedSelector)
    yield put({
      logTransformer: appendMessageActionTransformer,
      payload: {
        conversationIDKey,
        isSelected: conversationIDKey === selectedConversation,
        messages,
      },
      type: 'chat:appendMessages',
    })
    if (hasPendingFailure) {
      yield put(({
        payload: {
          outboxID,
        },
        type: 'chat:removePendingFailure',
      }: RemovePendingFailure))
    }
  }
}

function * _deleteMessage (action: DeleteMessage): SagaGenerator<any, any> {
  const {message} = action.payload
  let messageID: ?MessageID
  let conversationIDKey: ConversationIDKey
  switch (message.type) {
    case 'Text':
      conversationIDKey = message.conversationIDKey
      messageID = message.messageID
      break
    case 'Attachment':
      conversationIDKey = message.conversationIDKey
      messageID = message.messageID
      break
  }

  if (!conversationIDKey) throw new Error('No conversation for message delete')

  if (messageID) {
    // Deleting a server message.
    const clientHeader = yield call(_clientHeader, CommonMessageType.delete, conversationIDKey)
    const conversationState = yield select(_conversationStateSelector, conversationIDKey)
    let lastMessageID
    if (conversationState) {
      const message = conversationState.messages.findLast(m => !!m.messageID)
      if (message) {
        lastMessageID = message.messageID
      }
    }

    yield call(localPostDeleteNonblockRpcPromise, {
      param: {
        clientPrev: lastMessageID,
        conv: clientHeader.conv,
        conversationID: keyToConversationID(conversationIDKey),
        identifyBehavior: TlfKeysTLFIdentifyBehavior.chatGui,
        supersedes: messageID,
        tlfName: clientHeader.tlfName,
        tlfPublic: clientHeader.tlfPublic,
      },
    })
  } else {
    // Deleting a local outbox message.
    if (message.messageState !== 'failed') throw new Error('Tried to delete a non-failed message')
    const outboxID = message.outboxID
    if (!outboxID) throw new Error('No outboxID for pending message delete')

    yield call(localCancelPostRpcPromise, {
      param: {
        outboxID: keyToOutboxID(outboxID),
      },
    })
    // It's deleted, but we don't get notified that the conversation now has
    // one less outbox entry in it.  Gotta remove it from the store ourselves.
    yield put(({
      payload: {conversationIDKey, outboxID},
      type: 'chat:removeOutboxMessage',
    }: RemoveOutboxMessage))
  }
}

function * _updateInbox (conv: ?ConversationLocal) {
  const inboxState = _inboxConversationToInboxState(conv)
  if (inboxState) {
    yield put(({
      payload: {conversation: inboxState},
      type: 'chat:updateInbox',
    }: Constants.UpdateInbox))
  }
}

function * _incomingMessage (action: IncomingMessage): SagaGenerator<any, any> {
  switch (action.payload.activity.activityType) {
    case NotifyChatChatActivityType.setStatus:
      const setStatus: ?SetStatusInfo = action.payload.activity.setStatus
      if (setStatus) {
        yield call(_updateInbox, setStatus.conv)
        const conversationIDKey = conversationIDToKey(setStatus.convID)
        const muted = setStatus.status === CommonConversationStatus.muted
        yield put(({
          payload: {
            conversationIDKey,
            muted,
          },
          type: 'chat:conversationSetStatus',
        }: ConversationSetStatus))
      }
      return
    case NotifyChatChatActivityType.failedMessage:
      const failedMessage: ?FailedMessageInfo = action.payload.activity.failedMessage
      if (failedMessage && failedMessage.outboxRecords) {
        for (const outboxRecord of failedMessage.outboxRecords) {
          const conversationIDKey = conversationIDToKey(outboxRecord.convID)
          const outboxID = outboxIDToKey(outboxRecord.outboxID)

          // There's an RPC race condition here.  Two possibilities:
          //
          // Either we've already finished in _postMessage() and have recorded
          // the outboxID pending message in the store, or we haven't.  If we
          // have, just set it to failed.  If we haven't, record this as a
          // pending failure, and pick up the pending failure at the bottom of
          // _postMessage() instead.
          //
          // Do we have this conversation loaded?  If not, don't do anything -
          // we'll pick up the failure when we load that thread.
          const isConversationLoaded = yield select(_conversationStateSelector, conversationIDKey)
          if (!isConversationLoaded) return

          const pendingMessage = yield select(_messageOutboxIDSelector, conversationIDKey, outboxID)
          if (pendingMessage) {
            yield put(({
              payload: {
                conversationIDKey,
                message: {
                  ...pendingMessage,
                  messageState: 'failed',
                },
                outboxID,
              },
              type: 'chat:updateTempMessage',
            }: Constants.UpdateTempMessage))
          } else {
            yield put(({
              payload: {
                outboxID,
              },
              type: 'chat:createPendingFailure',
            }: CreatePendingFailure))
          }
        }
      }
      return
    case NotifyChatChatActivityType.readMessage:
      if (action.payload.activity.readMessage) {
        yield call(_updateInbox, action.payload.activity.readMessage.conv)
      }
      return
    case NotifyChatChatActivityType.incomingMessage:
      const incomingMessage: ?IncomingMessageRPCType = action.payload.activity.incomingMessage
      if (incomingMessage) {
        yield call(_updateInbox, incomingMessage.conv)

        const messageUnboxed: MessageUnboxed = incomingMessage.message
        const yourName = yield select(usernameSelector)
        const yourDeviceName = yield select(_devicenameSelector)
        const conversationIDKey = conversationIDToKey(incomingMessage.convID)
        const message = _unboxedToMessage(messageUnboxed, yourName, yourDeviceName, conversationIDKey)

        // Is this message for the currently selected and focused conversation?
        // And is the Chat tab the currently displayed route? If all that is
        // true, mark it as read ASAP to avoid badging it -- we don't need to
        // badge, the user's looking at it already.  Also mark as read ASAP if
        // it was written by the current user.
        const selectedConversationIDKey = yield select(_selectedSelector)
        const appFocused = yield select(_focusedSelector)
        const selectedTab = yield select(_routeSelector)
        const chatTabSelected = (selectedTab === chatTab)
        const conversationIsFocused = conversationIDKey === selectedConversationIDKey && appFocused && chatTabSelected
        const messageIsYours = (message.type === 'Text' || message.type === 'Attachment') && message.author === yourName

        if (message && message.messageID && (conversationIsFocused || messageIsYours)) {
          yield call(localMarkAsReadLocalRpcPromise, {
            param: {
              conversationID: incomingMessage.convID,
              msgID: message.messageID,
            },
          })
        }

        // TODO short-term if we haven't seen this in the conversation list we'll refresh the inbox. Instead do an integration w/ gregor
        const inboxConvo = yield select(_selectedInboxSelector, conversationIDKey)

        if (!inboxConvo) {
          yield put(loadInbox())
        }

        const conversationState = yield select(_conversationStateSelector, conversationIDKey)
        if (message.type === 'Text' && message.outboxID && message.deviceName === yourDeviceName && yourName === message.author) {
          // If the message has an outboxID and came from our device, then we
          // sent it and have already rendered it in the message list; we just
          // need to mark it as sent.
          yield put(({
            payload: {
              conversationIDKey,
              message: {
                ...message,
                messageState: 'sent',
              },
              outboxID: message.outboxID,
            },
            type: 'chat:updateTempMessage',
          }: Constants.UpdateTempMessage))

          const messageID = message.messageID
          if (messageID) {
            yield put(({
              type: 'chat:markSeenMessage',
              payload: {
                conversationIDKey,
                messageID,
              },
            }: Constants.MarkSeenMessage))
          }
        } else {
          // How long was it between the previous message and this one?
          if (conversationState && conversationState.messages !== null && conversationState.messages.size > 0) {
            const prevMessage = conversationState.messages.get(conversationState.messages.size - 1)

            const timestamp = _maybeAddTimestamp(message, prevMessage)
            if (timestamp !== null) {
              yield put({
                logTransformer: appendMessageActionTransformer,
                payload: {
                  conversationIDKey,
                  isSelected: conversationIDKey === selectedConversationIDKey,
                  messages: [timestamp],
                },
                type: 'chat:appendMessages',
              })
            }
          }

          yield put({
            logTransformer: appendMessageActionTransformer,
            payload: {
              conversationIDKey,
              isSelected: conversationIDKey === selectedConversationIDKey,
              messages: [message],
            },
            type: 'chat:appendMessages',
          })

          if ((message.type === 'Attachment' || message.type === 'UpdateAttachment') && !message.previewPath && message.messageID) {
            const messageID = message.type === 'UpdateAttachment' ? message.targetMessageID : message.messageID
            const filename = message.type === 'UpdateAttachment' ? message.updates.filename : message.filename
            if (filename) {
              yield put(loadAttachment(conversationIDKey, messageID, true, false, tmpFile(_tmpFileName(false, conversationIDKey, messageID, filename))))
            }
          }
        }
      }
      break
    default:
      console.warn('Unsupported incoming message type for Chat of type:', action.payload.activity.activityType)
  }
}

function * _setupChatHandlers (): SagaGenerator<any, any> {
  yield put((dispatch: Dispatch) => {
    engine().setIncomingHandler('chat.1.NotifyChat.NewChatActivity', ({activity}) => {
      dispatch({type: 'chat:incomingMessage', payload: {activity}})
    })

    engine().setIncomingHandler('chat.1.NotifyChat.ChatIdentifyUpdate', ({update}) => {
      const usernames = update.CanonicalName.split(',')
      const broken = (update.breaks.breaks || []).map(b => b.user.username)
      const userToBroken = usernames.reduce((map, name) => {
        map[name] = !!broken.includes(name)
        return map
      }, {})
      dispatch({type: 'chat:updateBrokenTracker', payload: {userToBroken}})
    })

    engine().setIncomingHandler('chat.1.NotifyChat.ChatInboxStale', () => {
      dispatch({type: 'chat:inboxStale', payload: undefined})
    })

    engine().setIncomingHandler('chat.1.NotifyChat.ChatTLFResolve', ({convID, resolveInfo: {newTLFName}}) => {
      dispatch({type: 'chat:inboxStale', payload: undefined})
    })

    engine().setIncomingHandler('chat.1.NotifyChat.ChatThreadsStale', ({convIDs}) => {
      dispatch({type: 'chat:markThreadsStale', payload: {convIDKeys: convIDs.map(conversationIDToKey)}})
    })
  })
}

const inboxSelector = (state: TypedState, conversationIDKey) => state.chat.get('inbox')

function * selectValidConversation () {
  const inbox = yield select(inboxSelector)
  if (inbox.count()) {
    const conversationIDKey = yield select(_selectedSelector)

    // Is the currently selected one not validated?
    if (!inbox.find(c => c.get('conversationIDKey') === conversationIDKey && c.get('validated'))) {
      const validInbox = inbox.find(i => i.get('validated'))
      if (validInbox) {
        const validInboxConvIDKey = validInbox.get('conversationIDKey')
        yield put(selectConversation(validInboxConvIDKey, false))
        yield put(loadMoreMessages(validInboxConvIDKey, true))
      }
    } else {
      yield put(loadMoreMessages(conversationIDKey, true))
    }
  }
}

const followingSelector = (state: TypedState) => state.config.following

function * _loadInbox (action: ?LoadInbox): SagaGenerator<any, any> {
  const channelConfig = singleFixedChannelConfig([
    'chat.1.chatUi.chatInboxUnverified',
    'chat.1.chatUi.chatInboxConversation',
    'chat.1.chatUi.chatInboxFailed',
    'finished',
  ])

  const loadInboxChanMap: ChannelMap<any> = localGetInboxNonblockLocalRpcChannelMap(channelConfig, {
    param: {
      query: {
        status: Object.keys(CommonConversationStatus).filter(k => !['ignored', 'blocked'].includes(k)).map(k => CommonConversationStatus[k]),
        computeActiveList: true,
        tlfVisibility: CommonTLFVisibility.private,
        topicType: CommonTopicType.chat,
        unreadOnly: false,
        readOnly: false,
      },
      identifyBehavior: TlfKeysTLFIdentifyBehavior.chatGui,
    },
  })

  const chatInboxUnverified = yield takeFromChannelMap(loadInboxChanMap, 'chat.1.chatUi.chatInboxUnverified')

  if (!chatInboxUnverified) {
    throw new Error("Can't load inbox")
  }

  const metaData = ((yield select(_metaDataSelector)): any)
  const inbox: GetInboxLocalRes = chatInboxUnverified.params.inbox
  const author = yield select(usernameSelector)
  const following = yield select(followingSelector)
  const conversations: List<InboxState> = _inboxToConversations(inbox, author, following || {}, metaData)
  yield put({type: 'chat:loadedInbox', payload: {inbox: conversations}, logTransformer: loadedInboxActionTransformer})
  chatInboxUnverified.response.result()

  let finishedCalled = false
  while (!finishedCalled) {
    const incoming: {[key: string]: any} = yield race({
      chatInboxConversation: takeFromChannelMap(loadInboxChanMap, 'chat.1.chatUi.chatInboxConversation'),
      chatInboxFailed: takeFromChannelMap(loadInboxChanMap, 'chat.1.chatUi.chatInboxFailed'),
      finished: takeFromChannelMap(loadInboxChanMap, 'finished'),
      timeout: call(delay, 30000),
    })

    if (incoming.chatInboxConversation) {
      incoming.chatInboxConversation.response.result()
      let conversation: ?InboxState = _inboxConversationToInboxState(incoming.chatInboxConversation.params.conv, author, following || {}, metaData)
      if (conversation && action && action.payload && action.payload.newConversationIDKey && action.payload.newConversationIDKey === conversation.get('conversationIDKey')) {
        conversation = conversation.set('youCreated', true)
      }
      if (conversation) {
        yield put(({type: 'chat:updateInbox', payload: {conversation}}: Constants.UpdateInbox))
      }
      // find it
    } else if (incoming.chatInboxFailed) {
      console.warn('ignoring chatInboxFailed', incoming.chatInboxFailed)
      incoming.chatInboxFailed.response.result()
      const error = incoming.chatInboxFailed.params.error
      const conversationIDKey = conversationIDToKey(incoming.chatInboxFailed.params.convID)
      const conversation = new InboxStateRecord({
        info: null,
        isEmpty: false,
        conversationIDKey,
        participants: List([].concat(error.rekeyInfo.writerNames, error.rekeyInfo.readerNames).filter(Boolean)),
        muted: false,
        time: error.remoteConv.readerInfo.mtime,
        snippet: null,
        validated: true,
      })
      yield put(({type: 'chat:updateInbox', payload: {conversation}}: Constants.UpdateInbox))

      switch (error.typ) {
        case LocalConversationErrorType.selfrekeyneeded: {
          yield put({type: 'chat:updateInboxRekeySelf', payload: {conversationIDKey}})
          break
        }
        case LocalConversationErrorType.otherrekeyneeded: {
          const rekeyers = error.rekeyInfo.rekeyers
          yield put({type: 'chat:updateInboxRekeyOthers', payload: {conversationIDKey, rekeyers}})
          break
        }
        default:
          if (__DEV__) {
            console.warn('Inbox error:', error)
          }
      }
    } else if (incoming.finished) {
      finishedCalled = true
      yield put({type: 'chat:updateInboxComplete', payload: undefined})
      yield selectValidConversation()
      break
    } else if (incoming.timeout) {
      console.warn('Inbox loading timed out')
      yield put({type: 'chat:updateInboxComplete', payload: undefined})
      yield selectValidConversation()
      break
    }
  }
}

function * _loadedInbox (action: LoadedInbox): SagaGenerator<any, any> {
  const selectedConversation = yield select(_selectedSelector)

  if (!selectedConversation) {
    if (action.payload.inbox.count()) {
      const mostRecentConversation = action.payload.inbox.get(0)
      yield put(selectConversation(mostRecentConversation.get('conversationIDKey'), false))
    }
  }
}

function * _loadMoreMessages (action: LoadMoreMessages): SagaGenerator<any, any> {
  const conversationIDKey = action.payload.conversationIDKey

  if (!conversationIDKey) {
    return
  }

  const conversationID = keyToConversationID(conversationIDKey)
  const inboxConvo = yield select(_selectedInboxSelector, conversationIDKey)
  if (inboxConvo && !inboxConvo.validated) {
    __DEV__ && console.log('Bailing on not yet validated conversation')
    return
  }

  const rekeyInfoSelector = (state: TypedState, conversationIDKey: ConversationIDKey) => {
    return state.chat.get('rekeyInfos').get(conversationIDKey)
  }
  const rekeyInfo = yield select(rekeyInfoSelector, conversationIDKey)

  if (rekeyInfo) {
    __DEV__ && console.log('Bailing on chat due to rekey info')
    return
  }

  const oldConversationState = yield select(_conversationStateSelector, conversationIDKey)

  let next
  if (oldConversationState) {
    if (action.payload.onlyIfUnloaded && oldConversationState.get('paginationNext')) {
      __DEV__ && console.log('Bailing on chat load more due to already has initial load')
      return
    }

    if (oldConversationState.get('isRequesting')) {
      __DEV__ && console.log('Bailing on chat load more due to isRequesting already')
      return
    }

    if (!oldConversationState.get('moreToLoad')) {
      __DEV__ && console.log('Bailing on chat load more due to no more to load')
      return
    }

    next = oldConversationState.get('paginationNext', undefined)
  }

  yield put({type: 'chat:loadingMessages', payload: {conversationIDKey}})

  // We receive the list with edit/delete/etc already applied so lets filter that out
  const messageTypes = Object.keys(CommonMessageType).filter(k => !['edit', 'delete', 'tlfname', 'headline', 'attachmentuploaded'].includes(k)).map(k => CommonMessageType[k])

  const thread = yield call(localGetThreadLocalRpcPromise, {param: {
    conversationID,
    query: {
      markAsRead: true,
      messageTypes,
    },
    pagination: {
      next,
      num: Constants.maxMessagesToLoadAtATime,
    },
    identifyBehavior: TlfKeysTLFIdentifyBehavior.chatGui,
  }})

  const yourName = yield select(usernameSelector)
  const yourDeviceName = yield select(_devicenameSelector)
  const messages = (thread && thread.thread && thread.thread.messages || []).map(message => _unboxedToMessage(message, yourName, yourDeviceName, conversationIDKey)).reverse()
  let newMessages = []
  messages.forEach((message, idx) => {
    if (idx > 0) {
      const timestamp = _maybeAddTimestamp(messages[idx], messages[idx - 1])
      if (timestamp !== null) {
        newMessages.push(timestamp)
      }
    }
    newMessages.push(message)
  })

  const pagination = _threadToPagination(thread)

  yield put({
    payload: {
      conversationIDKey,
      messages: newMessages,
      moreToLoad: !pagination.last,
      paginationNext: pagination.next,
    },
    logTransformer: prependMessagesActionTransformer,
    type: 'chat:prependMessages',
  })

  // Load previews for attachments
  const attachmentsOnly = messages.reduce((acc: List<Constants.AttachmentMessage>, m) => m && m.type === 'Attachment' && m.messageID ? acc.push(m) : acc, new List())
  // $FlowIssue we check for messageID existance above
  yield attachmentsOnly.map(({conversationIDKey, messageID, filename}: Constants.AttachmentMessage) => put(loadAttachment(conversationIDKey, messageID, true, false, tmpFile(_tmpFileName(false, conversationIDKey, messageID, filename))))).toArray()
}

function _threadToPagination (thread) {
  if (thread && thread.thread && thread.thread.pagination) {
    return thread.thread.pagination
  }
  return {
    last: undefined,
    next: undefined,
  }
}

function _maybeAddTimestamp (message: Message, prevMessage: Message): MaybeTimestamp {
  if (prevMessage == null || prevMessage.type === 'Timestamp' || ['Timestamp', 'Deleted', 'Unhandled', 'Edit'].includes(message.type)) {
    return null
  }
  // messageID 1 is an unhandled placeholder. We want to add a timestamp before
  // the first message, as well as between any two messages with long duration.
  if (prevMessage.messageID === 1 || message.timestamp - prevMessage.timestamp > Constants.howLongBetweenTimestampsMs) {
    return {
      type: 'Timestamp',
      timestamp: message.timestamp,
      key: `timestamp:${message.timestamp}`,
    }
  }
  return null
}

// used to key errors
let errorIdx = 1

function _unboxedToMessage (message: MessageUnboxed, yourName, yourDeviceName, conversationIDKey: ConversationIDKey): Message {
  if (message && message.state === LocalMessageUnboxedState.outbox && message.outbox) {
    // Outbox messages are always text, not attachments.
    const payload: OutboxRecord = message.outbox
    const messageState: MessageState = (payload && payload.state && payload.state.state === 1) ? 'failed' : 'pending'
    const messageBody: MessageBody = payload.Msg.messageBody
    // $FlowIssue
    const messageText: MessageText = messageBody.text
    return {
      author: yourName,
      conversationIDKey,
      deviceName: yourDeviceName,
      deviceType: isMobile ? 'mobile' : 'desktop',
      editedCount: 0,
      key: payload.outboxID,
      message: new HiddenString(messageText && messageText.body || ''),
      messageState,
      outboxID: outboxIDToKey(payload.outboxID),
      senderDeviceRevokedAt: null,
      timestamp: payload.ctime,
      type: 'Text',
      you: yourName,
    }
  }

  if (message.state === LocalMessageUnboxedState.valid) {
    const payload = message.valid
    if (payload) {
      const common = {
        author: payload.senderUsername,
        you: yourName,
        deviceName: payload.senderDeviceName,
        deviceType: toDeviceType(payload.senderDeviceType),
        timestamp: payload.serverHeader.ctime,
        messageID: payload.serverHeader.messageID,
        conversationIDKey,
        senderDeviceRevokedAt: payload.senderDeviceRevokedAt,
      }

      switch (payload.messageBody.messageType) {
        case CommonMessageType.text:
          const outboxID = payload.clientHeader.outboxID && outboxIDToKey(payload.clientHeader.outboxID)
          return {
            type: 'Text',
            ...common,
            editedCount: payload.serverHeader.supersededBy ? 1 : 0, // mark it as edited if it's been superseded
            message: new HiddenString(payload.messageBody && payload.messageBody.text && payload.messageBody.text.body || ''),
            messageState: 'sent', // TODO, distinguish sent/pending once CORE sends it.
            outboxID,
            key: common.messageID,
          }
        case CommonMessageType.attachment: {
          if (!payload.messageBody.attachment) {
            throw new Error('empty attachment body')
          }
          const attachment: ChatTypes.MessageAttachment = payload.messageBody.attachment
          const preview = attachment && attachment.preview
          const mimeType = preview && preview.mimeType
          const previewSize = preview && preview.metadata && Constants.parseMetadataPreviewSize(preview.metadata)

          let messageState
          if (attachment.uploaded) {
            messageState = 'sent'
          } else {
            messageState = common.author === common.you ? 'uploading' : 'placeholder'
          }

          return {
            type: 'Attachment',
            ...common,
            filename: attachment.object.filename,
            title: attachment.object.title,
            messageState,
            previewType: mimeType && mimeType.indexOf('image') === 0 ? 'Image' : 'Other',
            previewPath: null,
            hdPreviewPath: null,
            previewSize,
            downloadedPath: null,
            key: common.messageID,
          }
        }
        case CommonMessageType.attachmentuploaded: {
          if (!payload.messageBody.attachmentuploaded) {
            throw new Error('empty attachmentuploaded body')
          }
          const attachmentUploaded: ChatTypes.MessageAttachmentUploaded = payload.messageBody.attachmentuploaded
          const previews = attachmentUploaded && attachmentUploaded.previews
          const preview = previews && previews[0]
          const mimeType = preview && preview.mimeType
          const previewSize = preview && preview.metadata && Constants.parseMetadataPreviewSize(preview.metadata)

          return {
            key: common.messageID,
            messageID: common.messageID,
            targetMessageID: attachmentUploaded.messageID,
            timestamp: common.timestamp,
            type: 'UpdateAttachment',
            updates: {
              filename: attachmentUploaded.object.filename,
              messageState: 'sent',
              previewType: mimeType && mimeType.indexOf('image') === 0 ? 'Image' : 'Other',
              previewSize,
              title: attachmentUploaded.object.title,
            },
          }
        }
        case CommonMessageType.delete:
          return {
            type: 'Deleted',
            timestamp: payload.serverHeader.ctime,
            messageID: payload.serverHeader.messageID,
            key: payload.serverHeader.messageID,
            deletedIDs: payload.messageBody.delete && payload.messageBody.delete.messageIDs || [],
          }
        case CommonMessageType.edit: {
          const outboxID = payload.clientHeader.outboxID && outboxIDToKey(payload.clientHeader.outboxID)
          return {
            key: common.messageID,
            message: new HiddenString(payload.messageBody && payload.messageBody.edit && payload.messageBody.edit.body || ''),
            messageID: common.messageID,
            outboxID,
            targetMessageID: payload.messageBody.edit ? payload.messageBody.edit.messageID : 0,
            timestamp: common.timestamp,
            type: 'Edit',
          }
        }
        default:
          const unhandled: UnhandledMessage = {
            ...common,
            key: common.messageID,
            type: 'Unhandled',
          }
          return unhandled
      }
    }
  }

  if (message.state === LocalMessageUnboxedState.error) {
    const error = message.error
    if (error) {
      switch (error.errType) {
        case LocalMessageUnboxedErrorType.misc:
        case LocalMessageUnboxedErrorType.badversionCritical: // fallthrough
        case LocalMessageUnboxedErrorType.identify: // fallthrough
          return {
            conversationIDKey,
            key: `error:${errorIdx++}`,
            messageID: error.messageID,
            reason: error.errMsg || '',
            timestamp: Date.now(),
            type: 'Error',
          }
        case LocalMessageUnboxedErrorType.badversion:
          return {
            conversationIDKey,
            key: `error:${errorIdx++}`,
            data: message,
            messageID: error.messageID,
            timestamp: Date.now(),
            type: 'InvisibleError',
          }
      }
    }
  }

  return {
    type: 'Error',
    key: `error:${errorIdx++}`,
    timestamp: Date.now(),
    reason: "The message couldn't be loaded",
    conversationIDKey,
  }
}

function * _openTlfInChat (action: OpenTlfInChat): SagaGenerator<any, any> {
  const tlf = action.payload
  const me = yield select(usernameSelector)
  const userlist = parseFolderNameToUsers(me, tlf)
  const users = userlist.map(u => u.username)
  if (_.some(userlist, 'readOnly')) {
    console.warn('Bug: openTlfToChat should never be called on a convo with readOnly members.')
    return
  }
  yield put(startConversation(users))
}

function * _startConversation (action: StartConversation): SagaGenerator<any, any> {
  const result = yield call(localNewConversationLocalRpcPromise, {
    param: {
      tlfName: action.payload.users.join(','),
      topicType: CommonTopicType.chat,
      tlfVisibility: CommonTLFVisibility.private,
      identifyBehavior: TlfKeysTLFIdentifyBehavior.chatGui,
    }})
  if (result) {
    const conversationIDKey = conversationIDToKey(result.conv.info.id)

    yield put(loadInbox(conversationIDKey))
    yield put(selectConversation(conversationIDKey, false))
    yield put(switchTo([chatTab]))
  }
}

function * _openFolder (): SagaGenerator<any, any> {
  const conversationIDKey = yield select(_selectedSelector)

  const inbox = yield select(_selectedInboxSelector, conversationIDKey)
  if (inbox) {
    const helper = inbox.get('info').visibility === CommonTLFVisibility.public ? publicFolderWithUsers : privateFolderWithUsers
    const path = helper(inbox.get('participants').toArray())
    yield put(openInKBFS(path))
  } else {
    throw new Error(`Can't find conversation path`)
  }
}

function * _newChat (action: NewChat): SagaGenerator<any, any> {
  yield put(searchReset())

  const metaData = ((yield select(_metaDataSelector)): any)

  const following = (yield select(followingSelector)) || {}

  yield put(searchAddUsersToGroup(action.payload.existingParticipants.map(username => ({
    service: 'keybase',
    username,
    isFollowing: !!following[username],
    extraInfo: {
      service: 'none',
      fullName: metaData.getIn([username, 'fullname'], 'Unknown'),
    },
  }))))
  yield put(switchTo([searchTab]))
}

function * _updateMetadata (action: UpdateMetadata): SagaGenerator<any, any> {
  // Don't send sharing before signup values
  const metaData = yield select(_metaDataSelector)
  const usernames = action.payload.users.filter(name => metaData.getIn([name, 'fullname']) === undefined && name.indexOf('@') === -1)
  if (!usernames.length) {
    return
  }

  const results: any = yield call(apiserverGetRpcPromise, {
    param: {
      endpoint: 'user/lookup',
      args: [
        {key: 'usernames', value: usernames.join(',')},
        {key: 'fields', value: 'profile'},
      ],
    },
  })

  const parsed = JSON.parse(results.body)
  const payload = {}
  usernames.forEach((username, idx) => {
    const record = parsed.them[idx]
    const fullname = (record && record.profile && record.profile.full_name) || ''
    payload[username] = new MetaDataRecord({fullname})
  })

  yield put({
    type: 'chat:updatedMetadata',
    payload,
  })
}

function * _selectConversation (action: SelectConversation): SagaGenerator<any, any> {
  const {conversationIDKey, fromUser} = action.payload
  const oldConversationState = yield select(_conversationStateSelector, conversationIDKey)
  if (oldConversationState && oldConversationState.get('isStale')) {
    yield put({type: 'chat:clearMessages', payload: {conversationIDKey}})
  }
  yield put(loadMoreMessages(conversationIDKey, true))
  yield put(navigateTo([conversationIDKey], [chatTab]))

  const inbox = yield select(_selectedInboxSelector, conversationIDKey)
  if (inbox) {
    yield put({type: 'chat:updateMetadata', payload: {users: inbox.get('participants').toArray()}})
  }

  if (inbox && !inbox.get('validated')) {
    return
  }

  if (fromUser) {
    yield put(updateBadging(conversationIDKey))
    yield put(updateLatestMessage(conversationIDKey))
  }
}

function * _muteConversation (action: MuteConversation): SagaGenerator<any, any> {
  const {conversationIDKey, muted} = action.payload
  const conversationID = keyToConversationID(conversationIDKey)
  const status = muted ? CommonConversationStatus.muted : CommonConversationStatus.unfiled
  const identifyBehavior: TLFIdentifyBehavior = TlfKeysTLFIdentifyBehavior.chatGui
  yield call(localSetConversationStatusLocalRpcPromise, {
    param: {conversationID, identifyBehavior, status},
  })
}

function * _updateBadging (action: UpdateBadging): SagaGenerator<any, any> {
  // Update gregor's view of the latest message we've read.
  const {conversationIDKey} = action.payload
  const conversationState = yield select(_conversationStateSelector, conversationIDKey)
  if (conversationState && conversationState.firstNewMessageID && conversationState.messages !== null && conversationState.messages.size > 0) {
    const conversationID = keyToConversationID(conversationIDKey)
    const msgID = conversationState.messages.get(conversationState.messages.size - 1).messageID
    yield call(localMarkAsReadLocalRpcPromise, {
      param: {conversationID, msgID},
    })
  }
}

function * _changedFocus (action: ChangedFocus): SagaGenerator<any, any> {
  // Update badging and the latest message due to the refocus.
  const appFocused = action.payload
  const conversationIDKey = yield select(_selectedSelector)
  const selectedTab = yield select(_routeSelector)
  const chatTabSelected = (selectedTab === chatTab)

  if (conversationIDKey && appFocused && chatTabSelected) {
    yield put(updateBadging(conversationIDKey))
    yield put(updateLatestMessage(conversationIDKey))
  }
}

function * _badgeAppForChat (action: BadgeAppForChat): SagaGenerator<any, any> {
  const conversations = action.payload
  const selectedConversationIDKey = yield select(_selectedSelector)
  const windowFocused = yield select(_focusedSelector)

  const newConversations = conversations.reduce((acc, conv) => {
    // Badge this conversation if it's unread and either the app doesn't have
    // focus (so the user didn't see the message) or the conversation isn't
    // selected (same).
    const unread = conv.get('UnreadMessages') > 0
    const selected = (conversationIDToKey(conv.get('convID')) === selectedConversationIDKey)
    const addThisConv = (unread && (!selected || !windowFocused))
    return addThisConv ? acc + 1 : acc
  }, 0)
  yield put(badgeApp('chatInbox', newConversations > 0, newConversations))

  let conversationsWithKeys = {}
  conversations.map(conv => {
    conversationsWithKeys[conversationIDToKey(conv.get('convID'))] = conv.get('UnreadMessages')
  })
  const conversationUnreadCounts = Map(conversationsWithKeys)
  yield put({
    payload: conversationUnreadCounts,
    type: 'chat:updateConversationUnreadCounts',
  })
}

const _temporaryAttachmentMessageForUpload = (convID: ConversationIDKey, username: string, title: string, filename: string, outboxID: Constants.OutboxIDKey, previewType: $PropertyType<Constants.AttachmentMessage, 'previewType'>) => ({
  type: 'Attachment',
  timestamp: Date.now(),
  conversationIDKey: convID,
  followState: 'You',
  author: username,
  // TODO we should be able to fill this in
  deviceName: '',
  deviceType: isMobile ? 'mobile' : 'desktop',
  filename,
  title,
  previewType,
  previewPath: filename,
  downloadedPath: null,
  outboxID,
  progress: 0,
  messageState: 'uploading',
  key: outboxID,
})

function * _selectAttachment ({payload: {conversationIDKey, filename, title, type}}: Constants.SelectAttachment): SagaGenerator<any, any> {
  const outboxID = `attachmentUpload-${Math.ceil(Math.random() * 1e9)}`
  const username = yield select(usernameSelector)

  yield put({
    logTransformer: appendMessageActionTransformer,
    payload: {
      conversationIDKey,
      messages: [_temporaryAttachmentMessageForUpload(
        conversationIDKey,
        username,
        title,
        filename,
        outboxID,
        type,
      )],
    },
    type: 'chat:appendMessages',
  })

  const clientHeader = yield call(_clientHeader, CommonMessageType.attachment, conversationIDKey)
  const attachment = {
    filename,
  }
  const param = {
    conversationID: keyToConversationID(conversationIDKey),
    clientHeader,
    attachment,
    title,
    metadata: null,
    identifyBehavior: yield call(_getPostingIdentifyBehavior, conversationIDKey),
  }

  const channelConfig = singleFixedChannelConfig([
    'chat.1.chatUi.chatAttachmentUploadStart',
    'chat.1.chatUi.chatAttachmentPreviewUploadStart',
    'chat.1.chatUi.chatAttachmentUploadProgress',
    'chat.1.chatUi.chatAttachmentUploadDone',
    'chat.1.chatUi.chatAttachmentPreviewUploadDone',
    'finished',
  ])

  const channelMap = ((yield call(localPostFileAttachmentLocalRpcChannelMap, channelConfig, {param})): any)

  const uploadStart = yield takeFromChannelMap(channelMap, 'chat.1.chatUi.chatAttachmentUploadStart')
  uploadStart.response.result()

  const finishedTask = yield fork(function * () {
    const finished = yield takeFromChannelMap(channelMap, 'finished')
    if (finished.error) {
      yield put(({
        type: 'chat:updateTempMessage',
        payload: {
          conversationIDKey,
          outboxID,
          message: {messageState: 'failed'},
        },
      }: Constants.UpdateTempMessage))
    }
    return finished
  })

  const progressTask = yield effectOnChannelMap(c => safeTakeEvery(c, function * ({response}) {
    const {bytesComplete, bytesTotal} = response.param
    const action: Constants.UploadProgress = {
      type: 'chat:uploadProgress',
      payload: {bytesTotal, bytesComplete, conversationIDKey, outboxID},
    }
    yield put(action)
    response.result()
  }), channelMap, 'chat.1.chatUi.chatAttachmentUploadProgress')

  const previewTask = yield fork(function * () {
    const previewUploadStart = yield takeFromChannelMap(channelMap, 'chat.1.chatUi.chatAttachmentPreviewUploadStart')
    previewUploadStart.response.result()

    const metadata = previewUploadStart.params && previewUploadStart.params.metadata
    const previewSize = metadata && Constants.parseMetadataPreviewSize(metadata)
    if (previewSize) {
      yield put(({
        type: 'chat:updateTempMessage',
        payload: {
          conversationIDKey,
          outboxID,
          message: {previewSize},
        },
      }: Constants.UpdateTempMessage))
    }

    const previewUploadDone = yield takeFromChannelMap(channelMap, 'chat.1.chatUi.chatAttachmentPreviewUploadDone')
    previewUploadDone.response.result()
  })

  const uploadDone = yield takeFromChannelMap(channelMap, 'chat.1.chatUi.chatAttachmentUploadDone')
  uploadDone.response.result()

  const finished = yield join(finishedTask)
  yield cancel(progressTask)
  yield cancel(previewTask)
  closeChannelMap(channelMap)

  if (!finished.error) {
    const {params: {messageID}} = finished
    yield put(({
      type: 'chat:updateTempMessage',
      payload: {
        conversationIDKey,
        outboxID,
        message: {type: 'Attachment', messageState: 'sent', messageID, key: messageID},
      },
    }: Constants.UpdateTempMessage))
    yield put(({
      type: 'chat:markSeenMessage',
      payload: {
        conversationIDKey,
        messageID: messageID,
      },
    }: Constants.MarkSeenMessage))
  }
}

// Instead of redownloading the full attachment again, we may have it cached from an earlier hdPreview
// returns cached filepath
function * _isCached (conversationIDKey, messageID): Generator<any, ?string, any> {
  try {
    const message = yield select(_messageSelector, conversationIDKey, messageID)
    if (message.hdPreviewPath) {
      return message.hdPreviewPath
    }
  } catch (e) {
    console.warn('error in checking cached file', e)
    return
  }
}

// TODO load previews too
function * _loadAttachment ({payload: {conversationIDKey, messageID, loadPreview, isHdPreview, filename}}: Constants.LoadAttachment): SagaGenerator<any, any> {
  // See if we already have this image cached
  if (loadPreview || isHdPreview) {
    if (exists(filename)) {
      const action: Constants.AttachmentLoaded = {
        type: 'chat:attachmentLoaded',
        payload: {conversationIDKey, messageID, path: filename, isPreview: loadPreview, isHdPreview: isHdPreview},
      }
      yield put(action)
      return
    }
  }

  // If we are loading the actual attachment,
  // let's see if we've already downloaded it as an hdPreview
  if (!loadPreview && !isHdPreview) {
    const cachedPath = yield call(_isCached, conversationIDKey, messageID)

    if (cachedPath) {
      copy(cachedPath, filename)

      // for visual feedback, we'll briefly display a progress bar
      for (let i = 0; i < 5; i++) {
        const fakeProgressAction: Constants.DownloadProgress = {
          type: 'chat:downloadProgress',
          payload: {conversationIDKey, messageID, isPreview: false, bytesComplete: i + 1, bytesTotal: 5},
        }
        yield put(fakeProgressAction)
        yield delay(5)
      }

      const action: Constants.AttachmentLoaded = {
        type: 'chat:attachmentLoaded',
        payload: {conversationIDKey, messageID, path: filename, isPreview: loadPreview, isHdPreview: isHdPreview},
      }
      yield put(action)
      return
    }
  }

  const param = {
    conversationID: keyToConversationID(conversationIDKey),
    messageID,
    filename,
    preview: loadPreview,
    identifyBehavior: TlfKeysTLFIdentifyBehavior.chatGui,
  }

  const channelConfig = singleFixedChannelConfig([
    'chat.1.chatUi.chatAttachmentDownloadStart',
    'chat.1.chatUi.chatAttachmentDownloadProgress',
    'chat.1.chatUi.chatAttachmentDownloadDone',
  ])

  const channelMap = ((yield call(localDownloadFileAttachmentLocalRpcChannelMap, channelConfig, {param})): any)

  const progressTask = yield effectOnChannelMap(c => safeTakeEvery(c, function * ({response}) {
    const {bytesComplete, bytesTotal} = response.param
    const action: Constants.DownloadProgress = {
      type: 'chat:downloadProgress',
      payload: {conversationIDKey, messageID, isPreview: loadPreview || isHdPreview, bytesTotal, bytesComplete},
    }
    yield put(action)
    response.result()
  }), channelMap, 'chat.1.chatUi.chatAttachmentDownloadProgress')

  {
    const {response} = yield takeFromChannelMap(channelMap, 'chat.1.chatUi.chatAttachmentDownloadStart')
    response.result()
  }

  {
    const {response} = yield takeFromChannelMap(channelMap, 'chat.1.chatUi.chatAttachmentDownloadDone')
    response.result()
  }

  yield cancel(progressTask)
  closeChannelMap(channelMap)

  const action: Constants.AttachmentLoaded = {
    type: 'chat:attachmentLoaded',
    payload: {conversationIDKey, messageID, path: filename, isPreview: loadPreview, isHdPreview: isHdPreview},
  }
  yield put(action)
}

function * _sendNotifications (action: AppendMessages): SagaGenerator<any, any> {
  const appFocused = yield select(_focusedSelector)
  const selectedTab = yield select(_routeSelector)
  const chatTabSelected = (selectedTab === chatTab)

  // Only send if you're not looking at it
  if (!action.isSelected || !appFocused || !chatTabSelected) {
    const me = yield select(usernameSelector)
    const message = (action.payload.messages.reverse().find(m => m.type === 'Text' && m.author !== me))
    // Is this message part of a muted conversation? If so don't notify.
    const convo = yield select(_selectedInboxSelector, action.payload.conversationIDKey)
    if (convo && !convo.muted) {
      if (message && message.type === 'Text') {
        const snippet = makeSnippet(serverMessageToMessageBody(message))
        yield put((dispatch: Dispatch) => {
          NotifyPopup(message.author, {body: snippet}, -1, () => {
            dispatch(selectConversation(action.payload.conversationIDKey, false))
            dispatch(switchTo([chatTab]))
            dispatch(showMainWindow())
          })
        })
      }
    }
  }
}

function * _markThreadsStale (action: MarkThreadsStale): SagaGenerator<any, any> {
  const selectedConversation = yield select(_selectedSelector)
  yield put({type: 'chat:clearMessages', payload: {conversationIDKey: selectedConversation}})
  yield put(loadMoreMessages(selectedConversation, false))
}

function * _openAttachmentPopup (action: OpenAttachmentPopup): SagaGenerator<any, any> {
  const {message} = action.payload
  const messageID = message.messageID
  if (!messageID) {
    throw new Error('Cannot open attachment popup for message missing ID')
  }

  yield put(navigateAppend([{props: {messageID, conversationIDKey: message.conversationIDKey}, selected: 'attachment'}]))
  if (!message.hdPreviewPath && message.filename) {
    yield put(loadAttachment(message.conversationIDKey, messageID, false, true, tmpFile(_tmpFileName(true, message.conversationIDKey, message.messageID, message.filename))))
  }
}

function _threadIsCleared (originalAction: Action, checkAction: Action): boolean {
  return originalAction.type === 'chat:loadMoreMessages' && checkAction.type === 'chat:clearMessages' && originalAction.conversationIDKey === checkAction.conversationIDKey
}

function * chatSaga (): SagaGenerator<any, any> {
  yield [
    safeTakeSerially('chat:loadInbox', _loadInbox),
    safeTakeLatest('chat:inboxStale', _loadInbox),
    safeTakeLatest('chat:loadedInbox', _loadedInbox),
    safeTakeEvery('chat:loadMoreMessages', cancelWhen(_threadIsCleared, _loadMoreMessages)),
    safeTakeLatest('chat:selectConversation', _selectConversation),
    safeTakeEvery('chat:updateBadging', _updateBadging),
    safeTakeEvery('chat:setupChatHandlers', _setupChatHandlers),
    safeTakeEvery('chat:incomingMessage', _incomingMessage),
    safeTakeEvery('chat:markThreadsStale', _markThreadsStale),
    safeTakeEvery('chat:muteConversation', _muteConversation),
    safeTakeEvery('chat:newChat', _newChat),
    safeTakeEvery('chat:postMessage', _postMessage),
    safeTakeEvery('chat:editMessage', _editMessage),
    safeTakeEvery('chat:retryMessage', _retryMessage),
    safeTakeEvery('chat:startConversation', _startConversation),
    safeTakeEvery('chat:updateMetadata', _updateMetadata),
    safeTakeEvery('chat:appendMessages', _sendNotifications),
    safeTakeEvery('chat:selectAttachment', _selectAttachment),
    safeTakeEvery('chat:loadAttachment', _loadAttachment),
    safeTakeEvery('chat:openAttachmentPopup', _openAttachmentPopup),
    safeTakeLatest('chat:openFolder', _openFolder),
    safeTakeLatest('chat:badgeAppForChat', _badgeAppForChat),
    safeTakeEvery(changedFocus, _changedFocus),
    safeTakeEvery('chat:deleteMessage', _deleteMessage),
    safeTakeEvery('chat:openTlfInChat', _openTlfInChat),
  ]
}

export default chatSaga

export {
  badgeAppForChat,
  deleteMessage,
  editMessage,
  loadAttachment,
  loadInbox,
  loadMoreMessages,
  muteConversation,
  newChat,
  selectAttachment,
  openFolder,
  openTlfInChat,
  postMessage,
  retryAttachment,
  retryMessage,
  selectConversation,
  setupChatHandlers,
  startConversation,
}<|MERGE_RESOLUTION|>--- conflicted
+++ resolved
@@ -76,11 +76,8 @@
   CommonMessageType,
   CommonTLFVisibility,
   CommonTopicType,
-<<<<<<< HEAD
   LocalMessageUnboxedErrorType,
-=======
   LocalConversationErrorType,
->>>>>>> be8c78a1
   LocalMessageUnboxedState,
   NotifyChatChatActivityType,
   localCancelPostRpcPromise,
