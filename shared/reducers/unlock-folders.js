/* @flow */

import * as Constants from '../constants/unlock-folders'
import * as CommonConstants from '../constants/common'
import HiddenString from '../util/hidden-string'

import {toDeviceType} from '../constants/types/more'
import type {UnlockFolderActions, Device} from '../constants/unlock-folders'

export type State = {
  phase: 'dead' | 'promptOtherDevice' | 'paperKeyInput' | 'success',
  devices: ?Array<Device>,
  paperkeyError: ?HiddenString
}

const initialState: State = {
  phase: 'dead',
  devices: null,
  paperkeyError: null
}

export default function (state: State = initialState, action: UnlockFolderActions): State {
  // TODO: Fill out the rest of this reducer
  switch (action.type) {
<<<<<<< HEAD
    case Constants.loadDevices:
=======
    case CommonConstants.resetStore:
      return {...initialState}
    case Constants.toPaperKeyInput:
>>>>>>> 8eb4b9a1
      if (action.error) {
        return state
      } else {
        const devices = action.payload.devices.map(({name, type, deviceID}) => ({
          type: toDeviceType(type),
          name, deviceID
        }))
        return {
          ...state,
          devices
        }
      }

    case Constants.toPaperKeyInput:
      return {
        ...state,
        phase: 'paperKeyInput'
      }
    case Constants.checkPaperKey:
      if (action.error) {
        return {
          ...state,
          paperkeyError: action.payload.error
        }
      } else {
        return {
          ...state,
          phase: 'success'
        }
      }
    case Constants.finish:
      return {
        ...state,
        phase: 'dead'
      }
    default:
      return state
  }
}

// Mock states -- Use these when creating components.

export const mocks: {[key: string]: State} = {
  promptOtherSingleDevice: {
    phase: 'promptOtherDevice',
    devices: [{type: 'desktop', name: 'Cray', deviceID: 'bada55'}],
    paperkeyError: null
  },
  promptOtherMultiDevice: {
    phase: 'promptOtherDevice',
    devices: [
      {type: 'desktop', name: 'Cray', deviceID: 'c0ffee'},
      {type: 'desktop', name: 'Watson', deviceID: 'beef'},
      {type: 'mobile', name: 'Newton', deviceID: 'dead'}
    ],
    paperkeyError: null
  },
  promptOtherLotsaDevice: {
    phase: 'promptOtherDevice',
    devices: [
      {type: 'desktop', name: 'Cray', deviceID: 'c0ffee'},
      {type: 'desktop', name: 'Watson', deviceID: 'beef1'},
      {type: 'desktop', name: 'Watson', deviceID: 'beef2'},
      {type: 'mobile', name: 'Newton', deviceID: 'dead'},
      {type: 'desktop', name: 'Watson', deviceID: 'beef3'},
      {type: 'desktop', name: 'Watson', deviceID: 'beef4'},
      {type: 'mobile', name: 'Newton', deviceID: 'dead2'},
      {type: 'desktop', name: 'Watson', deviceID: 'beef8'},
      {type: 'mobile', name: 'Newton', deviceID: 'dead4'},
      {type: 'desktop', name: 'Watson', deviceID: 'beef9'},
      {type: 'mobile', name: 'Newton', deviceID: 'deade'},
      {type: 'desktop', name: 'Watson', deviceID: 'beeff'},
      {type: 'mobile', name: 'Newton', deviceID: 'deada'},
      {type: 'desktop', name: 'Watson', deviceID: 'beefc'},
      {type: 'mobile', name: 'Newton', deviceID: 'dead1'}
    ],
    paperkey: null,
    paperkeyError: null
  },
  paperKeyInput: {
    phase: 'paperKeyInput',
    devices: [],
    paperkeyError: null
  },
  paperKeyInputWithError: {
    phase: 'paperKeyInput',
    devices: [],
    paperkeyError: new HiddenString('Invalid paper key')
  },
  success: {
    phase: 'success',
    devices: [],
    paperkeyError: null
  }
}<|MERGE_RESOLUTION|>--- conflicted
+++ resolved
@@ -22,13 +22,10 @@
 export default function (state: State = initialState, action: UnlockFolderActions): State {
   // TODO: Fill out the rest of this reducer
   switch (action.type) {
-<<<<<<< HEAD
+    case CommonConstants.resetStore:
+    case Constants.close:
+      return {...initialState}
     case Constants.loadDevices:
-=======
-    case CommonConstants.resetStore:
-      return {...initialState}
-    case Constants.toPaperKeyInput:
->>>>>>> 8eb4b9a1
       if (action.error) {
         return state
       } else {
