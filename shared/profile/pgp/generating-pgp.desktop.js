--- conflicted
+++ resolved
@@ -7,15 +7,7 @@
 class GeneratingPgp extends Component<void, Props, void> {
   render() {
     return (
-<<<<<<< HEAD
       <StandardScreen onCancel={this.props.onCancel} style={styleContainer}>
-        <PlatformIcon platform='pgp' overlay='icon-proof-unfinished' />
-        <Text style={styleHeader} type='Header'>Generating your unique key...</Text>
-        <Text style={styleBody} type='Body'>Math time! You are about to discover a 4096-bit key pair.<br />This could take as long as a couple minutes.</Text>
-        <Icon type='icon-loader-infinity-64' />
-        <Button style={styleCancelButton} type='Secondary' onClick={() => this.props.onCancel()} label={'Cancel'} />
-=======
-      <StandardScreen onClose={this.props.onCancel} style={styleContainer}>
         <PlatformIcon platform="pgp" overlay="icon-proof-unfinished" />
         <Text style={styleHeader} type="Header">Generating your unique key...</Text>
         <Text style={styleBody} type="Body">
@@ -30,7 +22,6 @@
           onClick={() => this.props.onCancel()}
           label={'Cancel'}
         />
->>>>>>> be2f6f83
       </StandardScreen>
     )
   }
