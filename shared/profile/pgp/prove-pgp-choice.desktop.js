// @flow
import React, {Component} from 'react'
import {StandardScreen, ChoiceList, Text, Button} from '../../common-adapters'
import {globalMargins} from '../../styles'
import type {Props} from './prove-pgp-choice'

class ProvePgpChoice extends Component<void, Props, void> {
  render() {
    return (
<<<<<<< HEAD
      <StandardScreen onCancel={this.props.onCancel} style={{maxWidth: 512}}>
        <Text style={styleTitle} type='Header'>Add a PGP key</Text>
=======
      <StandardScreen onClose={this.props.onCancel} style={{maxWidth: 512}}>
        <Text style={styleTitle} type="Header">Add a PGP key</Text>
>>>>>>> be2f6f83
        <ChoiceList
          options={[
            {
              title: 'Get a new PGP key',
              description: 'Keybase will generate a new PGP key and add it to your profile.',
              icon: 'icon-pgp-key-new-48',
              onClick: () => this.props.onOptionClick('provideInfo'),
            },
            {
              title: 'I have one already',
              description: 'Import an existing PGP key to your Keybase profile.',
              icon: 'icon-pgp-key-import-48',
              onClick: () => this.props.onOptionClick('import'),
            },
          ]}
        />
        <Button
          style={styleCancelButton}
          type="Secondary"
          onClick={() => this.props.onCancel()}
          label={'Cancel'}
        />
      </StandardScreen>
    )
  }
}

const styleTitle = {
  marginBottom: globalMargins.medium,
}

const styleCancelButton = {
  marginTop: globalMargins.medium,
}

export default ProvePgpChoice<|MERGE_RESOLUTION|>--- conflicted
+++ resolved
@@ -7,13 +7,8 @@
 class ProvePgpChoice extends Component<void, Props, void> {
   render() {
     return (
-<<<<<<< HEAD
       <StandardScreen onCancel={this.props.onCancel} style={{maxWidth: 512}}>
-        <Text style={styleTitle} type='Header'>Add a PGP key</Text>
-=======
-      <StandardScreen onClose={this.props.onCancel} style={{maxWidth: 512}}>
         <Text style={styleTitle} type="Header">Add a PGP key</Text>
->>>>>>> be2f6f83
         <ChoiceList
           options={[
             {
