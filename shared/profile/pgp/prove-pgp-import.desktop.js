// @flow
import React, {Component} from 'react'
import {Button, Terminal, Text, StandardScreen, Icon} from '../../common-adapters'
import {globalMargins} from '../../styles'
import type {Props} from './prove-pgp-import'

class ProvePgpImport extends Component<void, Props, void> {
  render() {
    return (
<<<<<<< HEAD
      <StandardScreen onCancel={this.props.onCancel} style={styleContainer}>
        <Icon type='icon-pgp-key-import-48' />
        <Text style={styleHeader} type='Header'>Import a PGP key</Text>
        <Text style={styleBody} type='Body'>To upload your existing PGP key to Keybase, please run the following command from your terminal:</Text>
=======
      <StandardScreen onClose={this.props.onCancel} style={styleContainer}>
        <Icon type="icon-pgp-key-import-48" />
        <Text style={styleHeader} type="Header">Import a PGP key</Text>
        <Text style={styleBody} type="Body">
          To upload your existing PGP key to Keybase, please run the following command from your terminal:
        </Text>
>>>>>>> be2f6f83
        <Terminal style={styleTerminal}>
          <Text type="TerminalComment"># import a key from gpg's key chain</Text>
          <Text type="Terminal">keybase pgp select</Text>
          <Text type="TerminalEmpty" />
          <Text type="TerminalComment"># import from stdin and send the public half to Keybase</Text>
          <Text type="Terminal">cat privkey.asc | keybase pgp import</Text>
          <Text type="TerminalEmpty" />
          <Text type="TerminalComment"># for more options</Text>
          <Text type="Terminal">keybase pgp help</Text>
        </Terminal>
        <Button
          style={styleCancelButton}
          type="Secondary"
          onClick={() => this.props.onCancel()}
          label={'Close'}
        />
      </StandardScreen>
    )
  }
}

const styleContainer = {
  maxWidth: 576,
  padding: globalMargins.medium,
  marginLeft: globalMargins.medium,
  marginRight: globalMargins.medium,
}

const styleHeader = {
  marginTop: globalMargins.medium,
}

const styleBody = {
  marginTop: globalMargins.small,
  marginBottom: globalMargins.small,
}

const styleCancelButton = {
  marginTop: globalMargins.medium,
}

const styleTerminal = {
  borderRadius: 4,
  textAlign: 'left',
  boxSizing: 'content-box',
  width: '100%',
  marginLeft: -globalMargins.medium,
  marginRight: -globalMargins.medium,
  padding: globalMargins.medium,
}

export default ProvePgpImport<|MERGE_RESOLUTION|>--- conflicted
+++ resolved
@@ -7,19 +7,12 @@
 class ProvePgpImport extends Component<void, Props, void> {
   render() {
     return (
-<<<<<<< HEAD
       <StandardScreen onCancel={this.props.onCancel} style={styleContainer}>
-        <Icon type='icon-pgp-key-import-48' />
-        <Text style={styleHeader} type='Header'>Import a PGP key</Text>
-        <Text style={styleBody} type='Body'>To upload your existing PGP key to Keybase, please run the following command from your terminal:</Text>
-=======
-      <StandardScreen onClose={this.props.onCancel} style={styleContainer}>
         <Icon type="icon-pgp-key-import-48" />
         <Text style={styleHeader} type="Header">Import a PGP key</Text>
         <Text style={styleBody} type="Body">
           To upload your existing PGP key to Keybase, please run the following command from your terminal:
         </Text>
->>>>>>> be2f6f83
         <Terminal style={styleTerminal}>
           <Text type="TerminalComment"># import a key from gpg's key chain</Text>
           <Text type="Terminal">keybase pgp select</Text>
