--- conflicted
+++ resolved
@@ -74,15 +74,11 @@
     </Box>
   )
   return (
-<<<<<<< HEAD
-    <StandardScreen onBack={onReloadProfile} styleBanner={{backgroundColor: titleColor}} notification={{message: notification, type: 'success'}}>
-=======
     <StandardScreen
-      styleOuter={{padding: 0, paddingTop: 0}}
-      styleBanner={{marginTop: statusBarHeight, backgroundColor: titleColor}}
+      onBack={onReloadProfile}
+      styleBanner={{backgroundColor: titleColor}}
       notification={{message: notification, type: 'success'}}
     >
->>>>>>> be2f6f83
       <Render {...props} />
     </StandardScreen>
   )
