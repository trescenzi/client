// @flow
// React-native tooling assumes this file is here, so we just require our real entry point
<<<<<<< HEAD
import {load} from './app/index.native'
=======
import './globals.native'
>>>>>>> d8244040

// Load storybook or the app
if (__STORYBOOK__) {
  const {load} = require('./stories/setup-app.native.js')
  load()
} else {
  const {load} = require('./index.native')
  load()
}<|MERGE_RESOLUTION|>--- conflicted
+++ resolved
@@ -1,16 +1,12 @@
 // @flow
 // React-native tooling assumes this file is here, so we just require our real entry point
-<<<<<<< HEAD
-import {load} from './app/index.native'
-=======
 import './globals.native'
->>>>>>> d8244040
 
 // Load storybook or the app
 if (__STORYBOOK__) {
   const {load} = require('./stories/setup-app.native.js')
   load()
 } else {
-  const {load} = require('./index.native')
+  const {load} = require('./app/index.native')
   load()
 }