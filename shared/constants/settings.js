// @flow
import type {NoErrorTypedAction, TypedAction} from '../constants/types/flux'
<<<<<<< HEAD
import type {Email} from './types/flow-types'
=======
import HiddenString from '../util/hidden-string'
>>>>>>> 94006aa7

export const invitesReclaim = 'settings:invitesReclaim'
export type InvitesReclaim = NoErrorTypedAction<'settings:invitesReclaim', {inviteId: string}>

export const invitesReclaimed = 'settings:invitesReclaimed'
export type InvitesReclaimed = TypedAction<'settings:invitesReclaimed', void, {errorText: string}>

export const invitesRefresh = 'settings:invitesRefresh'
export type InvitesRefresh = NoErrorTypedAction<'settings:invitesRefresh', void>
export const invitesRefreshed = 'settings:invitesRefreshed'
export type InvitesRefreshed = NoErrorTypedAction<'settings:invitesRefreshed', InvitesState>

export const invitesSend = 'settings:invitesSend'
export type InvitesSend = NoErrorTypedAction<'settings:invitesSend', {
  email: string,
  message: ?string,
}>

export const invitesSent = 'settings:invitesSent'
export type InvitesSent = TypedAction<'settings:invitesSent', {email: string}, {errorText: string}>

export const notificationsRefresh = 'settings:notificationsRefresh'
export type NotificationsRefresh = NoErrorTypedAction<'settings:notificationsRefresh', void>
export const notificationsRefreshed = 'settings:notificationsRefreshed'
export type NotificationsRefreshed = NoErrorTypedAction<'settings:notificationsRefreshed', NotificationsState>

export const notificationsSave = 'settings:notificationsSave'
export type NotificationsSave = NoErrorTypedAction<'settings:notificationsSave', void>
export const notificationsSaved = 'settings:notificationsSaved'
export type NotificationsSaved = NoErrorTypedAction<'settings:notificationsSaved', void>

export const notificationsToggle = 'settings:notificationsToggle'
export type NotificationsToggle = NoErrorTypedAction<'settings:notificationsToggle', {name: ?string}>

export const setAllowDeleteAccount = 'settings:setAllowDeleteAccount'
export type SetAllowDeleteAccount = NoErrorTypedAction<'settings:setAllowDeleteAccount', boolean>

export const deleteAccountForever = 'settings:deleteAccountForever'
export type DeleteAccountForever = NoErrorTypedAction<'settings:deleteAccountForever', void>

export const onChangeNewPassphrase = 'settings:onChangeNewPassphrase'
export type OnChangeNewPassphrase = NoErrorTypedAction<'settings:onChangeNewPassphrase', {passphrase: HiddenString}>

export const onChangeNewPassphraseConfirm = 'settings:onChangeNewPassphraseConfirm'
export type OnChangeNewPassphraseConfirm = NoErrorTypedAction<'settings:onChangeNewPassphraseConfirm', {passphrase: HiddenString}>

export const onChangeShowPassphrase = 'settings:onChangeShowPassphrase'
export type OnChangeShowPassphrase = NoErrorTypedAction<'settings:onChangeShowPassphrase', void>

export const onSubmitNewPassphrase = 'settings:onSubmitNewPassphrase'
export type OnSubmitNewPassphrase = NoErrorTypedAction<'settings:onSubmitNewPassphrase', void>

export const onUpdatePassphraseError = 'settings:onUpdatePassphraseError'
export type OnUpdatePassphraseError = NoErrorTypedAction<'settings:onUpdatePassphraseError', {error: string}>

export const onUpdatePGPSettings = 'settings:onUpdatePGPSettings'
export type OnUpdatePGPSettings = NoErrorTypedAction<'settings:onUpdatePGPSettings', void>

export const onUpdatedPGPSettings = 'settings:onUpdatedPGPSettings'
export type OnUpdatedPGPSettings = NoErrorTypedAction<'settings:onUpdatedPGPSettings', {hasKeys: boolean}>

export type PlanLevel = string

export const loadSettings = 'settings:loadSettings'
export type LoadSettings = NoErrorTypedAction<'settings:loadSettings', void>

export const loadedSettings = 'settings:loadedSettings'

export type Actions = InvitesRefresh | NotificationsRefresh | NotificationsRefreshed | NotificationsSave | NotificationsSaved | NotificationsToggle | SetAllowDeleteAccount

export type Invitation = {
  created: number,
  email: string,
  id: string,
  type: string,
  username?: string,
  uid?: string,
  url: string,
}

export type InvitesState = {
  pendingInvites: Array<Invitation>,
  acceptedInvites: Array<Invitation>,
}

export type NotificationsState = {
  settings: ?Array<{
    name: string,
    subscribed: boolean,
    description: string,
  }>,
  unsubscribedFromAll: ?boolean,
  allowSave: boolean,
  allowEdit: boolean,
}

export type PassphraseState = {
  newPassphrase: HiddenString,
  newPassphraseConfirm: HiddenString,
  showTyping: boolean,
  errorMessage: ?HiddenString,
  newPassphraseError: ?HiddenString,
  newPassphraseConfirmError: ?HiddenString,
  hasPGPKeyOnServer: ?boolean,
  canSave: boolean,
}

export type State = {
  allowDeleteAccount: boolean,
  invites: InvitesState,
  notifications: NotificationsState,
<<<<<<< HEAD
  emails: ?Array<Email>,
}

const levelToPrice: {[key: PlanLevel]: string} = {
  'Basic': 'Free',
  'Gold': '$7/mo',
  'Friend': '$9/mo',
}

const levelToPriceLong: {[key: PlanLevel]: string} = {
  'Basic': 'Free',
  'Gold': '$7/month',
  'Friend': '$9/month',
}

const levelToStars: {[key: PlanLevel]: number} = {
  'Basic': 1,
  'Gold': 3,
  'Friend': 5,
}

const levelToSpace: {[key: PlanLevel]: string} = {
  'Basic': '10GB',
  'Gold': '50GB',
  'Friend': '250GB',
}

function levelToDetails (p: PlanLevel) {
  return `You will be able to use up to ${levelToSpace[p]} of data.`
}

// Compare weather another plan is an upgrade, downgrade or the same
// -1 : otherLevel is a downgrade from level
// 0 : otherLevel is the same as level
// 1 : otherLevel is an upgrade from level
function comparePlans (level: PlanLevel, otherLevel: PlanLevel): -1 | 0 | 1 {
  const levelIndex = plans.indexOf(level)
  const otherLevelIndex = plans.indexOf(otherLevel)
  if (levelIndex === otherLevelIndex) return 0
  if (levelIndex < otherLevelIndex) return 1
  if (levelIndex > otherLevelIndex) return -1

  // make flow happy
  return 0
}

export {
  comparePlans,
  levelToDetails,
  levelToPrice,
  levelToPriceLong,
  levelToSpace,
  levelToStars,
  plans,
=======
  passphrase: PassphraseState,
>>>>>>> 94006aa7
}<|MERGE_RESOLUTION|>--- conflicted
+++ resolved
@@ -1,10 +1,7 @@
 // @flow
 import type {NoErrorTypedAction, TypedAction} from '../constants/types/flux'
-<<<<<<< HEAD
 import type {Email} from './types/flow-types'
-=======
 import HiddenString from '../util/hidden-string'
->>>>>>> 94006aa7
 
 export const invitesReclaim = 'settings:invitesReclaim'
 export type InvitesReclaim = NoErrorTypedAction<'settings:invitesReclaim', {inviteId: string}>
@@ -116,7 +113,6 @@
   allowDeleteAccount: boolean,
   invites: InvitesState,
   notifications: NotificationsState,
-<<<<<<< HEAD
   emails: ?Array<Email>,
 }
 
@@ -171,7 +167,5 @@
   levelToSpace,
   levelToStars,
   plans,
-=======
   passphrase: PassphraseState,
->>>>>>> 94006aa7
 }