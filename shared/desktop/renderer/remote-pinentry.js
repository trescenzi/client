--- conflicted
+++ resolved
@@ -6,7 +6,6 @@
 import {compose, lifecycle} from 'recompose'
 
 import type {TypedState} from '../../constants/reducer'
-<<<<<<< HEAD
 // import type {PinentryState} from '../../reducers/pinentry'
 import type {GUIEntryFeatures} from '../../constants/types/flow-types'
 
@@ -17,36 +16,13 @@
 )
 
 // Trying not to touch the store yet so we convert the native thing in the store into something simple over the wire
-const mapReduxToSimpleProps = (prop) => {
+const mapReduxToSimpleProps = prop => {
   // return {
-    // ...prop,
-    // id: parse
+  // ...prop,
+  // id: parse
   // }
   return prop
 }
-=======
-import type {PinentryState} from '../../constants/pinentry'
-import type {GUIEntryFeatures} from '../../constants/types/flow-types'
-
-type Props = {
-  registerPinentryListener: () => void,
-  onCancel: (sessionID: number) => void,
-  onSubmit: (sessionID: number, passphrase: string, features: GUIEntryFeatures) => void,
-  pinentryStates: {[key: string]: PinentryState},
-}
-
-class RemotePinentry extends Component<void, Props, void> {
-  componentWillMount() {
-    this.props.registerPinentryListener()
-  }
-
-  shouldComponentUpdate(nextProps, nextState) {
-    return nextProps.pinentryStates !== this.props.pinentryStates
-  }
-
-  render() {
-    const {pinentryStates} = this.props
->>>>>>> c3537324
 
 const mapStateToProps = (state: TypedState) => {
   const states = state.pinentry.pinentryStates || {}
@@ -56,7 +32,6 @@
       return toSend
     }
 
-<<<<<<< HEAD
     toSend.push(mapReduxToSimpleProps(complex))
     return toSend
   }, [])
@@ -68,7 +43,8 @@
 
 const mapDispatchToProps = (dispatch: any) => ({
   onCancel: (sid: number) => dispatch(onCancel(sid)),
-  onSubmit: (sid: number, passphrase: string, features: GUIEntryFeatures) => dispatch(onSubmit(sid, passphrase, features)),
+  onSubmit: (sid: number, passphrase: string, features: GUIEntryFeatures) =>
+    dispatch(onSubmit(sid, passphrase, features)),
   registerPinentryListener: () => dispatch(registerPinentryListener()),
 })
 
@@ -77,49 +53,16 @@
   remoteProps: stateProps.remoteProps.map(s => ({
     ...s,
     onCancel: () => dispatchProps.onCancel(s.sessionID),
-    onSubmit: (passphrase: string, features: GUIEntryFeatures) => dispatchProps.onSubmit(s.sessionID, passphrase, features),
+    onSubmit: (passphrase: string, features: GUIEntryFeatures) =>
+      dispatchProps.onSubmit(s.sessionID, passphrase, features),
   })),
 })
 
 export default compose(
   connect(mapStateToProps, mapDispatchToProps, mergeProps),
   lifecycle({
-    componentWillMount: function () {
+    componentWillMount: function() {
       this.props.registerPinentryListener()
     },
-=======
-    return (
-      <div>
-        {Object.keys(pinentryStates).filter(sid => !pinentryStates[sid].closed).map(pSessionID => {
-          const sid = parseInt(pSessionID, 10)
-          return (
-            <RemoteComponent
-              title="Pinentry"
-              windowsOpts={{width: 440, height: 210}}
-              waitForState={true}
-              onRemoteClose={() => this.props.onCancel(sid)}
-              component="pinentry"
-              key={'pinentry:' + pSessionID}
-              onSubmit={(passphrase, features) => this.props.onSubmit(sid, passphrase, features)}
-              onCancel={() => this.props.onCancel(sid)}
-              sessionID={sid}
-            />
-          )
-        })}
-      </div>
-    )
-  }
-}
-
-export default connect(
-  (state: TypedState, ownProps: {}) => ({
-    pinentryStates: state.pinentry.pinentryStates || {},
-  }),
-  (dispatch: any, ownProps: {}) => ({
-    registerPinentryListener: () => dispatch(registerPinentryListener()),
-    onCancel: (sid: number) => dispatch(onCancel(sid)),
-    onSubmit: (sid: number, passphrase: string, features: GUIEntryFeatures) =>
-      dispatch(onSubmit(sid, passphrase, features)),
->>>>>>> c3537324
   })
 )(RemotePinentry)