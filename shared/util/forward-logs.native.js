// @flow
import logger from './logger'
import {forwardLogs} from '../local-debug'

let forwarded = false

const localLog = window.console.log.bind(window.console)
const localWarn = window.console.warn.bind(window.console)
const localError = window.console.error.bind(window.console)

function setupSource() {
  if (!forwardLogs) {
    return
  }

  if (forwarded) {
    return
  }
  forwarded = true

<<<<<<< HEAD
  const makeOverride = method => {
    return function(a1, a2, a3, a4, a5) {
      if (arguments.length === 1) {
        localLog(a1)
        logger[method](a1)
      } else if (arguments.length === 2) {
        localLog(a1, a2)
        logger[method](a1, a2)
      } else if (arguments.length === 3) {
        localLog(a1, a2, a3)
        logger[method](a1, a2, a3)
      } else if (arguments.length === 4) {
        localLog(a1, a2, a3, a4)
        logger[method](a1, a2, a3, a4)
      } else if (arguments.length === 5) {
        localLog(a1, a2, a3, a4, a5)
        logger[method](a1, a2, a3, a4, a5)
      }
    }
=======
  window.console.log = (...args) => {
    if (__DEV__) {
      localLog(...args)
    }
    logger.info(...args)
>>>>>>> 36be2de2
  }

  window.console.log = makeOverride('info')
  window.console.warn = makeOverride('warn')
  window.console.error = makeOverride('error')
}

export {setupSource, localLog, localWarn, localError}<|MERGE_RESOLUTION|>--- conflicted
+++ resolved
@@ -4,7 +4,7 @@
 
 let forwarded = false
 
-const localLog = window.console.log.bind(window.console)
+const localLog = __DEV__ ? window.console.log.bind(window.console) : function () {}
 const localWarn = window.console.warn.bind(window.console)
 const localError = window.console.error.bind(window.console)
 
@@ -18,7 +18,6 @@
   }
   forwarded = true
 
-<<<<<<< HEAD
   const makeOverride = method => {
     return function(a1, a2, a3, a4, a5) {
       if (arguments.length === 1) {
@@ -38,13 +37,6 @@
         logger[method](a1, a2, a3, a4, a5)
       }
     }
-=======
-  window.console.log = (...args) => {
-    if (__DEV__) {
-      localLog(...args)
-    }
-    logger.info(...args)
->>>>>>> 36be2de2
   }
 
   window.console.log = makeOverride('info')
