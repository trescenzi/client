--- conflicted
+++ resolved
@@ -6,23 +6,12 @@
 
 const StandardScreen = ({theme = 'light', ...props}: Props) => {
   const topStack = [
-<<<<<<< HEAD
-    !!props.notification && (<Box key='banner' style={{...styleBanner(props.notification.type), ...props.styleBanner}}>
-      {typeof props.notification.message === 'string'
-        ? <Text style={styleBannerText} type='BodySemibold'>{props.notification.message}</Text>
-        : props.notification.message
-      }
-    </Box>),
-=======
-    !!props.onBack &&
-      <BackButton key="back" onClick={props.onBack} style={{...styleBack, ...props.styleBack}} />,
     !!props.notification &&
       <Box key="banner" style={{...styleBanner(props.notification.type), ...props.styleBanner}}>
         {typeof props.notification.message === 'string'
           ? <Text style={styleBannerText} type="BodySemibold">{props.notification.message}</Text>
           : props.notification.message}
       </Box>,
->>>>>>> be2f6f83
   ]
   const topStackCount = topStack.reduce((acc, x) => acc + !!x, 0)
   return (
@@ -31,11 +20,6 @@
         {topStack}
       </Box>
       <Box style={{...styleInnerContainer, paddingBottom: topStackCount * globalMargins.large}}>
-<<<<<<< HEAD
-=======
-        {!!props.onClose &&
-          <Icon style={{...styleClose, ...props.styleClose}} type="iconfont-close" onClick={props.onClose} />}
->>>>>>> be2f6f83
         <Box style={{...styleContentContainer, ...props.style}}>
           {props.children}
         </Box>
@@ -60,10 +44,10 @@
 }
 
 const backgroundColorThemed = {
-  'light': {
+  light: {
     backgroundColor: globalColors.white,
   },
-  'dark': {
+  dark: {
     backgroundColor: globalColors.darkBlue3,
   },
 }
