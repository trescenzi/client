// @flow
import React from 'react'
import Text from './text'
import {StyleSheet} from 'react-native'
import BackButton from './back-button'
import Box from './box'
import {globalStyles, globalColors, globalMargins, statusBarHeight} from '../styles'

import type {Props} from './header-hoc'

function HeaderHoc<P> (WrappedComponent: ReactClass<P>) {
  return ({onBack, onCancel, headerStyle, title, theme = 'light', ...restProps}: Props & P) => (
    <Box style={_containerStyle}>
      <Box style={{..._headerStyle, ...headerStyle, ..._headerStyleThemed[theme]}}>
        <Box style={_titleStyle}>
          <Text type='Header'>{title}</Text>
        </Box>
<<<<<<< HEAD
        {onCancel && <Text type='BodyBigLink' onClick={onCancel}>Cancel</Text>}
        {onBack && <BackButton iconStyle={_backButtonIconStyleThemed[theme]} onClick={onBack} />}
=======
        {onCancel && <Text type='BodyBigLink' style={_buttonStyle} onClick={onCancel}>Cancel</Text>}
        {onBack && <BackButton iconStyle={_backButtonIconStyle} style={_buttonStyle} onClick={onBack} />}
>>>>>>> 42bb50eb
      </Box>
      <WrappedComponent {...restProps} onBack={onBack} onCancel={onCancel} />
    </Box>
  )
}

const _backButtonIconStyleThemed = {
  'dark': {
    color: globalColors.white,
  },
  'light': {
    color: globalColors.black_40,
  },
}

const _containerStyle = {
  ...globalStyles.flexBoxColumn,
  flex: 1,
}

const _buttonStyle = {
  paddingBottom: 8,
  paddingLeft: globalMargins.small,
  paddingRight: globalMargins.small,
  paddingTop: 8,
}

const _headerStyle = {
  ...globalStyles.flexBoxRow,
  alignItems: 'center',
  borderBottomColor: globalColors.black_05,
  borderBottomWidth: StyleSheet.hairlineWidth,
  justifyContent: 'flex-start',
  marginTop: statusBarHeight,
  minHeight: globalMargins.xlarge - statusBarHeight,
  paddingRight: globalMargins.small,
  position: 'relative',
}

const _headerStyleThemed = {
  'dark': {
    backgroundColor: globalColors.darkBlue3,
  },
  'light': {
    backgroundColor: globalColors.white,
  },
}

const _titleStyle = {
  ...globalStyles.flexBoxRow,
  alignItems: 'center',
  bottom: 0,
  flex: 1,
  justifyContent: 'center',
  left: 0,
  position: 'absolute', // This is always centered so we never worry about items to the left/right. If you have overlap or other issues you likely have to fix the content
  right: 0,
  top: 0,
}

export default HeaderHoc<|MERGE_RESOLUTION|>--- conflicted
+++ resolved
@@ -15,13 +15,8 @@
         <Box style={_titleStyle}>
           <Text type='Header'>{title}</Text>
         </Box>
-<<<<<<< HEAD
-        {onCancel && <Text type='BodyBigLink' onClick={onCancel}>Cancel</Text>}
-        {onBack && <BackButton iconStyle={_backButtonIconStyleThemed[theme]} onClick={onBack} />}
-=======
         {onCancel && <Text type='BodyBigLink' style={_buttonStyle} onClick={onCancel}>Cancel</Text>}
-        {onBack && <BackButton iconStyle={_backButtonIconStyle} style={_buttonStyle} onClick={onBack} />}
->>>>>>> 42bb50eb
+        {onBack && <BackButton iconStyle={_backButtonIconStyleThemed[theme]} style={_buttonStyle} onClick={onBack} />}
       </Box>
       <WrappedComponent {...restProps} onBack={onBack} onCancel={onCancel} />
     </Box>
