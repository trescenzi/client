// @flow
import React, {Component} from 'react'
import type {Props} from './confirm'
import {Box, Button, StandardScreen} from './'
import {globalStyles, globalColors, globalMargins} from '../styles'

class Confirm extends Component<void, Props, void> {
  render() {
    return (
<<<<<<< HEAD
      <StandardScreen style={styleContainer} theme={mapTheme[this.props.theme]} onCancel={this.props.onCancel}>
=======
      <StandardScreen
        style={styleContainer}
        styleOuter={{...backgroundColorThemed[this.props.theme]}}
        styleClose={styleCloseThemed[this.props.theme]}
        onClose={this.props.onCancel}
      >
>>>>>>> be2f6f83
        <Box style={styleIconContainer}>
          {this.props.header}
        </Box>
        {this.props.body}
<<<<<<< HEAD
        <Box style={{...globalStyles.flexBoxRow, marginTop: globalMargins.medium}}>
          <Button type='Secondary' style={cancelButtonThemed[this.props.theme]} labelStyle={cancelButtonLabelThemed[this.props.theme]} onClick={this.props.onCancel} label='Cancel' />
          <Button type={this.props.danger ? 'Danger' : 'Primary'} onClick={this.props.onSubmit} label={this.props.submitLabel} />
=======
        <Box style={{...globalStyles.flexBoxRow, marginTop: 32}}>
          <Button
            type="Secondary"
            style={cancelButtonThemed[this.props.theme]}
            labelStyle={cancelButtonLabelThemed[this.props.theme]}
            onClick={this.props.onCancel}
            label="Cancel"
          />
          <Button
            type={this.props.danger ? 'Danger' : 'Primary'}
            onClick={this.props.onSubmit}
            label={this.props.submitLabel}
          />
>>>>>>> be2f6f83
        </Box>
      </StandardScreen>
    )
  }
}

const mapTheme = {
  'private': 'dark',
  'public': 'light',
}

const styleContainer = {
  maxWidth: 440,
}

const styleIconContainer = {
  ...globalStyles.flexBoxColumn,
  height: 80,
  marginBottom: 16,
  alignItems: 'center',
  justifyContent: 'center',
}

<<<<<<< HEAD
=======
const backgroundColorThemed = {
  public: {
    backgroundColor: globalColors.white,
  },
  private: {
    backgroundColor: globalColors.darkBlue3,
  },
}

>>>>>>> be2f6f83
const cancelButtonThemed = {
  public: {},
  private: {
    backgroundColor: globalColors.blue_30,
  },
}

const cancelButtonLabelThemed = {
  public: {},
  private: {
    color: globalColors.white,
  },
}

<<<<<<< HEAD
=======
const styleCloseThemed = {
  public: {
    color: globalColors.black_20,
  },
  private: {
    color: globalColors.white_40,
  },
}

>>>>>>> be2f6f83
export default Confirm<|MERGE_RESOLUTION|>--- conflicted
+++ resolved
@@ -7,26 +7,16 @@
 class Confirm extends Component<void, Props, void> {
   render() {
     return (
-<<<<<<< HEAD
-      <StandardScreen style={styleContainer} theme={mapTheme[this.props.theme]} onCancel={this.props.onCancel}>
-=======
       <StandardScreen
         style={styleContainer}
-        styleOuter={{...backgroundColorThemed[this.props.theme]}}
-        styleClose={styleCloseThemed[this.props.theme]}
-        onClose={this.props.onCancel}
+        theme={mapTheme[this.props.theme]}
+        onCancel={this.props.onCancel}
       >
->>>>>>> be2f6f83
         <Box style={styleIconContainer}>
           {this.props.header}
         </Box>
         {this.props.body}
-<<<<<<< HEAD
         <Box style={{...globalStyles.flexBoxRow, marginTop: globalMargins.medium}}>
-          <Button type='Secondary' style={cancelButtonThemed[this.props.theme]} labelStyle={cancelButtonLabelThemed[this.props.theme]} onClick={this.props.onCancel} label='Cancel' />
-          <Button type={this.props.danger ? 'Danger' : 'Primary'} onClick={this.props.onSubmit} label={this.props.submitLabel} />
-=======
-        <Box style={{...globalStyles.flexBoxRow, marginTop: 32}}>
           <Button
             type="Secondary"
             style={cancelButtonThemed[this.props.theme]}
@@ -39,7 +29,6 @@
             onClick={this.props.onSubmit}
             label={this.props.submitLabel}
           />
->>>>>>> be2f6f83
         </Box>
       </StandardScreen>
     )
@@ -47,8 +36,8 @@
 }
 
 const mapTheme = {
-  'private': 'dark',
-  'public': 'light',
+  private: 'dark',
+  public: 'light',
 }
 
 const styleContainer = {
@@ -63,18 +52,6 @@
   justifyContent: 'center',
 }
 
-<<<<<<< HEAD
-=======
-const backgroundColorThemed = {
-  public: {
-    backgroundColor: globalColors.white,
-  },
-  private: {
-    backgroundColor: globalColors.darkBlue3,
-  },
-}
-
->>>>>>> be2f6f83
 const cancelButtonThemed = {
   public: {},
   private: {
@@ -89,16 +66,4 @@
   },
 }
 
-<<<<<<< HEAD
-=======
-const styleCloseThemed = {
-  public: {
-    color: globalColors.black_20,
-  },
-  private: {
-    color: globalColors.white_40,
-  },
-}
-
->>>>>>> be2f6f83
 export default Confirm